#include "binary_spinning_sem.h"

#include <assert.h>
#include <cstring>
#include <errno.h>
#include <unistd.h>

BinarySpinningSem::BinarySpinningSem(ssize_t spin_max) : _thresh(spin_max) {
    sem_init(&_semaphore, 1, 0);
}

void BinarySpinningSem::post() {
    sem_post(&_semaphore);
}

void BinarySpinningSem::wait(bool spin) {
    if (spin) {
        for (int i = 0; _thresh < 0 || i < _thresh; ++i) {
            if (sem_trywait(&_semaphore) == 0) {
                return;
            }
        }
    }
    sem_wait(&_semaphore);
<<<<<<< HEAD
=======
    pthread_spin_lock(&_lock);
    _x.store(false, std::memory_order_release);
    pthread_spin_unlock(&_lock);
}

int BinarySpinningSem::trywait() {
    // Grab the `_x` spinlock first. If we don't, a concurrent thread calling
    // `wait` could break out of its spin loop early, only to have us grab the
    // semaphore out from under it.
    bool available;
    if (!((available = _x.load(std::memory_order_relaxed)) &&
          _x.compare_exchange_weak(available, false, std::memory_order_acquire))) {
        errno = EAGAIN;
        return -1;
    }

    int rv = sem_trywait(&_semaphore);
    if (rv != 0) {
        assert(rv == -1 && (errno == EAGAIN || errno == EINTR));
        // We can get here if a concurrent thread called `wait` and ended up
        // waiting on the semaphore without grabbing `_x` first (because it
        // chose not to spin or because it hit `_thresh`).
        //
        // The thread that successfully grabbed the semaphore is responsible
        // for resetting `_x` to false. (i.e. NOT this thread if we get here).
        return rv;
    }

    pthread_spin_lock(&_lock);
    _x.store(false, std::memory_order_release);
    pthread_spin_unlock(&_lock);
    return 0;
>>>>>>> edd54133
}<|MERGE_RESOLUTION|>--- conflicted
+++ resolved
@@ -22,11 +22,6 @@
         }
     }
     sem_wait(&_semaphore);
-<<<<<<< HEAD
-=======
-    pthread_spin_lock(&_lock);
-    _x.store(false, std::memory_order_release);
-    pthread_spin_unlock(&_lock);
 }
 
 int BinarySpinningSem::trywait() {
@@ -56,5 +51,4 @@
     _x.store(false, std::memory_order_release);
     pthread_spin_unlock(&_lock);
     return 0;
->>>>>>> edd54133
 }
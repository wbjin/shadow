/*
 * The Shadow Simulator
 * Copyright (c) 2010-2011, Rob Jansen
 * See LICENSE for licensing information
 */

#include "main/core/support/options.h"

#include <stddef.h>

#include "main/utility/utility.h"
#include "support/logger/logger.h"

struct _Options {
    GOptionContext *context;

    gchar* argstr;

    GOptionGroup* mainOptionGroup;
    gchar* logLevelInput;
    gint nWorkerThreads;
    guint randomSeed;
    gboolean printSoftwareVersion;
    guint heartbeatInterval;
    gchar* heartbeatLogLevelInput;
    gchar* heartbeatLogInfo;
    gchar* preloads;
    gboolean runValgrind;
    gboolean debug;
    gchar* dataDirPath;
    gchar* dataTemplatePath;
    gboolean shouldExitAfterShmCleanup;

    GOptionGroup* networkOptionGroup;
    gint cpuThreshold;
    gint cpuPrecision;
    gint minRunAhead;
    gint initialTCPWindow;
    gint interfaceBufferSize;
    gint initialSocketReceiveBufferSize;
    gint initialSocketSendBufferSize;
    gboolean autotuneSocketReceiveBuffer;
    gboolean autotuneSocketSendBuffer;
    gchar* interfaceQueuingDiscipline;
    gchar* eventSchedulingPolicy;
    gchar* interposeMethod;
    SimulationTime interfaceBatchTime;
    gchar* tcpCongestionControl;
    gint tcpSlowStartThreshold;

    GOptionGroup* pluginsOptionGroup;
    gboolean runTGenExample;
    gboolean runTestExample;

    gboolean pinCPUs;

    GString* inputXMLFilename;

    MAGIC_DECLARE;
};

static GArray* _experimentalOptions = NULL;
void options_addExperimentalEntry(GOptionEntry entry) {
    if (!_experimentalOptions) {
        _experimentalOptions = g_array_new(TRUE, TRUE, sizeof(GOptionEntry));
    }
    g_array_append_val(_experimentalOptions, entry);
}

Options* options_new(gint argc, gchar* argv[]) {
    /* get memory */
    Options* options = g_new0(Options, 1);
    MAGIC_INIT(options);

    options->argstr = g_strjoinv(" ", argv);

    const gchar* required_parameters = "shadow.config.xml";
    gint nRequiredXMLFiles = 1;

    options->context = g_option_context_new(required_parameters);
    g_option_context_set_summary(options->context, "Shadow - run real applications over simulated networks");
    g_option_context_set_description(options->context,
        "Shadow is a unique discrete-event network simulator that runs real "
        "applications like Tor, and distributed systems of thousands of nodes "
        "on a single machine. Shadow combines the accuracy of emulation with the "
        "efficiency and control of simulation, achieving the best of both approaches.");

    /* set defaults */
    options->initialTCPWindow = 10;
    options->interfaceBufferSize = 1024000;
    options->interfaceBatchTime = 5000;
    options->randomSeed = 1;
    options->cpuThreshold = -1;
    options->cpuPrecision = 200;
    options->heartbeatInterval = 1;
    options->shouldExitAfterShmCleanup = FALSE;

    /* set options to change defaults for the main group */
    options->mainOptionGroup = g_option_group_new("main", "Main Options", "Primary simulator options", NULL, NULL);
    const GOptionEntry mainEntries[] = {
<<<<<<< HEAD
        {"exit-after-shm-cleanup", 'c', 0, G_OPTION_ARG_NONE, &(options->shouldExitAfterShmCleanup),
         "Exit after running shared memory cleanup routine.", NULL},
        {"data-directory", 'd', 0, G_OPTION_ARG_STRING, &(options->dataDirPath),
         "PATH to store simulation output ['shadow.data']", "PATH"},
        {"data-template", 'e', 0, G_OPTION_ARG_STRING, &(options->dataTemplatePath),
         "PATH to recursively copy during startup and use as the "
         "data-directory ['shadow.data.template']",
=======
        {"data-directory", 'd', 0, G_OPTION_ARG_STRING, &(options->dataDirPath),
         "PATH to store simulation output ['shadow.data']", "PATH"},
        {"data-template", 'e', 0, G_OPTION_ARG_STRING, &(options->dataTemplatePath),
         "PATH to recursively copy during startup and use as the data-directory "
         "['shadow.data.template']",
>>>>>>> d2fc305e
         "PATH"},
        {"gdb", 'g', 0, G_OPTION_ARG_NONE, &(options->debug),
         "Pause at startup for debugger attachment", NULL},
        {"heartbeat-frequency", 'h', 0, G_OPTION_ARG_INT, &(options->heartbeatInterval),
         "Log node statistics every N seconds [1]", "N"},
        {"heartbeat-log-info", 'i', 0, G_OPTION_ARG_STRING, &(options->heartbeatLogInfo),
<<<<<<< HEAD
         "Comma separated list of information contained in heartbeat "
         "('node','socket','ram') ['node']",
=======
         "Comma separated list of information contained in heartbeat ('node','socket','ram') "
         "['node']",
>>>>>>> d2fc305e
         "LIST"},
        {"heartbeat-log-level", 'j', 0, G_OPTION_ARG_STRING, &(options->heartbeatLogLevelInput),
         "Log LEVEL at which to print node statistics ['message']", "LEVEL"},
        {"log-level", 'l', 0, G_OPTION_ARG_STRING, &(options->logLevelInput),
<<<<<<< HEAD
         "Log LEVEL above which to filter messages ('error' < 'critical' < "
         "'warning' < 'message' < 'info' < 'debug') ['message']",
         "LEVEL"},
        {"preload", 'p', 0, G_OPTION_ARG_STRING, &(options->preloads),
         "LD_PRELOAD environment VALUE to use for function interposition "
         "(/path/to/lib:...) [None]",
         "VALUE"},
        {"runahead", 'r', 0, G_OPTION_ARG_INT, &(options->minRunAhead),
         "If set, overrides the automatically calculated minimum TIME workers "
         "may run ahead when sending events between nodes, in milliseconds [0]",
=======
         "Log LEVEL above which to filter messages ('error' < 'critical' < 'warning' < 'message' < "
         "'info' < 'debug') ['message']",
         "LEVEL"},
        {"preload", 'p', 0, G_OPTION_ARG_STRING, &(options->preloads),
         "LD_PRELOAD environment VALUE to use for function interposition (/path/to/lib:...) [None]",
         "VALUE"},
        {"runahead", 'r', 0, G_OPTION_ARG_INT, &(options->minRunAhead),
         "If set, overrides the automatically calculated minimum TIME workers may run ahead when "
         "sending events between nodes, in milliseconds [0]",
>>>>>>> d2fc305e
         "TIME"},
        {"seed", 's', 0, G_OPTION_ARG_INT, &(options->randomSeed),
         "Initialize randomness for each thread using seed N [1]", "N"},
        {"scheduler-policy", 't', 0, G_OPTION_ARG_STRING, &(options->eventSchedulingPolicy),
<<<<<<< HEAD
         "The event scheduler's policy for thread synchronization ('thread', "
         "'host', 'steal', 'threadXthread', 'threadXhost') ['steal']",
         "SPOL"},
        {"interpose-method", 'n', 0, G_OPTION_ARG_STRING, &(options->interposeMethod),
         "Which interposition method to use ('preload-ptrace', 'preload', 'ptrace')", "METHOD"},
=======
         "The event scheduler's policy for thread synchronization ('thread', 'host', 'steal', "
         "'threadXthread', 'threadXhost') ['steal']",
         "SPOL"},
>>>>>>> d2fc305e
        {"workers", 'w', 0, G_OPTION_ARG_INT, &(options->nWorkerThreads),
         "Run concurrently with N worker threads [0]", "N"},
        {"valgrind", 'x', 0, G_OPTION_ARG_NONE, &(options->runValgrind),
         "Run through valgrind for debugging", NULL},
        {"version", 'v', 0, G_OPTION_ARG_NONE, &(options->printSoftwareVersion),
         "Print software version and exit", NULL},
<<<<<<< HEAD
=======
        {"pin-cpus", 'z', 0, G_OPTION_ARG_NONE, &(options->pinCPUs), "Use experimental CPU pinning",
         NULL},
>>>>>>> d2fc305e
        {NULL},
    };

    g_option_group_add_entries(options->mainOptionGroup, mainEntries);
    g_option_context_set_main_group(options->context, options->mainOptionGroup);

    /* now fill in the default plug-in examples option group */
    options->pluginsOptionGroup = g_option_group_new("sim", "Simulation Examples", "Built-in simulation examples", NULL, NULL);
    const GOptionEntry pluginEntries[] =
    {
      { "test", 0, 0, G_OPTION_ARG_NONE, &(options->runTestExample), "Run basic benchmark tests", NULL },
      { "tgen", 0, 0, G_OPTION_ARG_NONE, &(options->runTGenExample), "PLACEHOLDER - Run basic data transfer simulation", NULL },
      { NULL },
    };

    g_option_group_add_entries(options->pluginsOptionGroup, pluginEntries);
    g_option_context_add_group(options->context, options->pluginsOptionGroup);

    /* now fill in the network option group */
    GString* sockrecv = g_string_new("");
    g_string_printf(sockrecv, "Initialize the socket receive buffer to N bytes [%i]", (gint)CONFIG_RECV_BUFFER_SIZE);
    GString* socksend = g_string_new("");
    g_string_printf(socksend, "Initialize the socket send buffer to N bytes [%i]", (gint)CONFIG_SEND_BUFFER_SIZE);

    options->networkOptionGroup = g_option_group_new("sys", "System Options", "Simulated system/network behavior", NULL, NULL);
    const GOptionEntry networkEntries[] =
    {
      { "cpu-precision", 0, 0, G_OPTION_ARG_INT, &(options->cpuPrecision), "round measured CPU delays to the nearest TIME, in microseconds (negative value to disable fuzzy CPU delays) [200]", "TIME" },
      { "cpu-threshold", 0, 0, G_OPTION_ARG_INT, &(options->cpuThreshold), "TIME delay threshold after which the CPU becomes blocked, in microseconds (negative value to disable CPU delays) (experimental!) [-1]", "TIME" },
      { "interface-batch", 0, 0, G_OPTION_ARG_INT, &(options->interfaceBatchTime), "Batch TIME for network interface sends and receives, in microseconds [5000]", "TIME" },
      { "interface-buffer", 0, 0, G_OPTION_ARG_INT, &(options->interfaceBufferSize), "Size of the network interface receive buffer, in bytes [1024000]", "N" },
      { "interface-qdisc", 0, 0, G_OPTION_ARG_STRING, &(options->interfaceQueuingDiscipline), "The interface queuing discipline QDISC used to select the next sendable socket ('fifo' or 'rr') ['fifo']", "QDISC" },
      { "socket-recv-buffer", 0, 0, G_OPTION_ARG_INT, &(options->initialSocketReceiveBufferSize), sockrecv->str, "N" },
      { "socket-send-buffer", 0, 0, G_OPTION_ARG_INT, &(options->initialSocketSendBufferSize), socksend->str, "N" },
      { "tcp-congestion-control", 0, 0, G_OPTION_ARG_STRING, &(options->tcpCongestionControl), "Congestion control algorithm to use for TCP ('aimd', 'reno', 'cubic') ['reno']", "TCPCC" },
      { "tcp-ssthresh", 0, 0, G_OPTION_ARG_INT, &(options->tcpSlowStartThreshold), "Set TCP ssthresh value instead of discovering it via packet loss or hystart [0]", "N" },
      { "tcp-windows", 0, 0, G_OPTION_ARG_INT, &(options->initialTCPWindow), "Initialize the TCP send, receive, and congestion windows to N packets [10]", "N" },
      { NULL },
    };

    g_option_group_add_entries(options->networkOptionGroup, networkEntries);
    g_option_context_add_group(options->context, options->networkOptionGroup);

    GOptionGroup* experimentalOptionGroup = g_option_group_new(
        "experimental", "Experimental options", "Experimental options", NULL, NULL);
    if (_experimentalOptions) {
        g_option_group_add_entries(
            experimentalOptionGroup, (GOptionEntry*)_experimentalOptions->data);
    }
    g_option_context_add_group(options->context, experimentalOptionGroup);

    /* parse args */
    GError *error = NULL;
    if (!g_option_context_parse(options->context, &argc, &argv, &error)) {
        g_printerr("** %s **\n", error->message);
        gchar* helpString = g_option_context_get_help(options->context, TRUE, NULL);
        g_printerr("%s", helpString);
        g_free(helpString);
        options_free(options);
        return NULL;
    }

    /* make sure we have the required arguments. program name is first arg.
     * printing the software version requires no other args. running a
     * plug-in example also requires no other args. */
    if (!(options->printSoftwareVersion) &&
        !(options->shouldExitAfterShmCleanup) && !(options->runTGenExample) &&
        !(options->runTestExample) && (argc != nRequiredXMLFiles + 1)) {
        g_printerr("** Please provide the required parameters **\n");
        gchar* helpString =
            g_option_context_get_help(options->context, TRUE, NULL);
        g_printerr("%s", helpString);
        g_free(helpString);
        options_free(options);
        return NULL;
    }

    if(options->nWorkerThreads < 0) {
        options->nWorkerThreads = 0;
    }
    if(options->logLevelInput == NULL) {
        options->logLevelInput = g_strdup("message");
    }
    if(options->heartbeatLogLevelInput == NULL) {
        options->heartbeatLogLevelInput = g_strdup("message");
    }
    if(options->heartbeatLogInfo == NULL) {
        options->heartbeatLogInfo = g_strdup("node");
    }
    if(options->heartbeatInterval < 1) {
        options->heartbeatInterval = 1;
    }
    if(options->initialTCPWindow < 1) {
        options->initialTCPWindow = 1;
    }
    if(options->interfaceBufferSize < CONFIG_MTU) {
        options->interfaceBufferSize = CONFIG_MTU;
    }
    options->interfaceBatchTime *= SIMTIME_ONE_MICROSECOND;
    if(options->interfaceBatchTime == 0) {
        /* we require at least 1 nanosecond b/c of time granularity */
        options->interfaceBatchTime = 1;
    }
    if(options->interfaceQueuingDiscipline == NULL) {
        options->interfaceQueuingDiscipline = g_strdup("fifo");
    }
    if(options->eventSchedulingPolicy == NULL) {
        options->eventSchedulingPolicy = g_strdup("steal");
    }
    if (options->interposeMethod == NULL) {
        options->interposeMethod = g_strdup("ptrace");
    }
    if(!options->initialSocketReceiveBufferSize) {
        options->initialSocketReceiveBufferSize = CONFIG_RECV_BUFFER_SIZE;
        options->autotuneSocketReceiveBuffer = TRUE;
    }
    if(!options->initialSocketSendBufferSize) {
        options->initialSocketSendBufferSize = CONFIG_SEND_BUFFER_SIZE;
        options->autotuneSocketSendBuffer = TRUE;
    }
    if(options->tcpCongestionControl == NULL) {
        options->tcpCongestionControl = g_strdup("reno");
    }
    if(options->dataDirPath == NULL) {
        options->dataDirPath = g_strdup("shadow.data");
    }
    if(options->dataTemplatePath == NULL) {
        options->dataTemplatePath = g_strdup("shadow.data.template");
    }

    options->inputXMLFilename = g_string_new(argv[1]);

    if(socksend) {
        g_string_free(socksend, TRUE);
    }
    if(sockrecv) {
        g_string_free(sockrecv, TRUE);
    }

    return options;
}

void options_free(Options* options) {
    MAGIC_ASSERT(options);

    if(options->inputXMLFilename) {
        g_string_free(options->inputXMLFilename, TRUE);
    }
    g_free(options->logLevelInput);
    g_free(options->heartbeatLogLevelInput);
    g_free(options->heartbeatLogInfo);
    g_free(options->interfaceQueuingDiscipline);
    g_free(options->eventSchedulingPolicy);
    g_free(options->tcpCongestionControl);
    if(options->argstr) {
        g_free(options->argstr);
    }
    if(options->preloads) {
        g_free(options->preloads);
    }
    if(options->dataDirPath != NULL) {
        g_free(options->dataDirPath);
    }
    if(options->dataTemplatePath != NULL) {
        g_free(options->dataTemplatePath);
    }

    /* groups are freed with the context */
    g_option_context_free(options->context);

    MAGIC_CLEAR(options);
    g_free(options);
}

LogLevel options_getLogLevel(Options* options) {
    MAGIC_ASSERT(options);
    return loglevel_fromStr(options->logLevelInput);
}

LogLevel options_getHeartbeatLogLevel(Options* options) {
    MAGIC_ASSERT(options);
    const gchar* l = (const gchar*) options->heartbeatLogLevelInput;
    return loglevel_fromStr(l);
}

SimulationTime options_getHeartbeatInterval(Options* options) {
    MAGIC_ASSERT(options);
    return options->heartbeatInterval * SIMTIME_ONE_SECOND;
}

LogInfoFlags options_toHeartbeatLogInfo(Options* options, const gchar* input) {
    LogInfoFlags flags = LOG_INFO_FLAGS_NONE;
    if(input) {
        /* info string can either be comma or space separated */
        gchar** parts = g_strsplit_set(input, " ,", -1);
        for(gint i = 0; parts[i]; i++) {
            if(!g_ascii_strcasecmp(parts[i], "node")) {
                flags |= LOG_INFO_FLAGS_NODE;
            } else if(!g_ascii_strcasecmp(parts[i], "socket")) {
                flags |= LOG_INFO_FLAGS_SOCKET;
            } else if(!g_ascii_strcasecmp(parts[i], "ram")) {
                flags |= LOG_INFO_FLAGS_RAM;
            } else {
                warning("Did not recognize log info '%s', possible choices are 'node','socket','ram'.", parts[i]);
            }
        }
        g_strfreev(parts);
    }
    return flags;
}

LogInfoFlags options_getHeartbeatLogInfo(Options* options) {
    MAGIC_ASSERT(options);
    return options_toHeartbeatLogInfo(options, options->heartbeatLogInfo);
}

QDiscMode options_getQueuingDiscipline(Options* options) {
    MAGIC_ASSERT(options);

    if(options->interfaceQueuingDiscipline) {
        if(!g_ascii_strcasecmp(options->interfaceQueuingDiscipline, "rr")) {
            return QDISC_MODE_RR;
        } else if(!g_ascii_strcasecmp(options->interfaceQueuingDiscipline, "fifo")) {
            return QDISC_MODE_FIFO;
        }
    }

    return QDISC_MODE_NONE;
}

gchar* options_getEventSchedulerPolicy(Options* options) {
    MAGIC_ASSERT(options);
    return options->eventSchedulingPolicy;
}

InterposeMethod options_getInterposeMethod(Options* options) {
    MAGIC_ASSERT(options);
    if (!g_ascii_strcasecmp(options->interposeMethod, "preload")) {
        return INTERPOSE_PRELOAD_ONLY;
    }
    // TODO: Change this to "preload-ptrace"
    if (!g_ascii_strcasecmp(options->interposeMethod, "ptrace")) {
        return INTERPOSE_PRELOAD_PTRACE;
    }
    if (!g_ascii_strcasecmp(options->interposeMethod, "ptrace-only")) {
        return INTERPOSE_PTRACE_ONLY;
    }
    error("Unrecognized interposeMethod %s", options->interposeMethod);
    return INTERPOSE_NONE;
}

guint options_getNWorkerThreads(Options* options) {
    MAGIC_ASSERT(options);
    return options->nWorkerThreads > 0 ? (guint)options->nWorkerThreads : 0;
}

const gchar* options_getArgumentString(Options* options) {
    MAGIC_ASSERT(options);
    return options->argstr;
}

guint options_getRandomSeed(Options* options) {
    MAGIC_ASSERT(options);
    return options->randomSeed;
}

gboolean options_doRunPrintVersion(Options* options) {
    MAGIC_ASSERT(options);
    return options->printSoftwareVersion;
}

gboolean options_doRunValgrind(Options* options) {
    MAGIC_ASSERT(options);
    return options->runValgrind;
}

gboolean options_doRunDebug(Options* options) {
    MAGIC_ASSERT(options);
    return options->debug;
}

gboolean options_shouldExitAfterShmCleanup(Options* options) {
    MAGIC_ASSERT(options);
    return options->shouldExitAfterShmCleanup;
}

gboolean options_doRunTGenExample(Options* options) {
    MAGIC_ASSERT(options);
    return options->runTGenExample;
}

gboolean options_doRunTestExample(Options* options) {
    MAGIC_ASSERT(options);
    return options->runTestExample;
}

const gchar* options_getPreloadString(Options* options) {
    MAGIC_ASSERT(options);
    return options->preloads;
}

gint options_getCPUThreshold(Options* options) {
    MAGIC_ASSERT(options);
    return options->cpuThreshold;
}

gint options_getCPUPrecision(Options* options) {
    MAGIC_ASSERT(options);
    return options->cpuPrecision;
}

gint options_getMinRunAhead(Options* options) {
    MAGIC_ASSERT(options);
    return options->minRunAhead;
}

gint options_getTCPWindow(Options* options) {
    MAGIC_ASSERT(options);
    return options->initialTCPWindow;
}

const gchar* options_getTCPCongestionControl(Options* options) {
    MAGIC_ASSERT(options);
    return options->tcpCongestionControl;
}

gint options_getTCPSlowStartThreshold(Options* options) {
    MAGIC_ASSERT(options);
    return options->tcpSlowStartThreshold;
}

SimulationTime options_getInterfaceBatchTime(Options* options) {
    MAGIC_ASSERT(options);
    return options->interfaceBatchTime;
}

gint options_getInterfaceBufferSize(Options* options) {
    MAGIC_ASSERT(options);
    return options->interfaceBufferSize;
}

gint options_getSocketReceiveBufferSize(Options* options) {
    MAGIC_ASSERT(options);
    return options->initialSocketReceiveBufferSize;
}

gint options_getSocketSendBufferSize(Options* options) {
    MAGIC_ASSERT(options);
    return options->initialSocketSendBufferSize;
}

gboolean options_doAutotuneReceiveBuffer(Options* options) {
    MAGIC_ASSERT(options);
    return options->autotuneSocketReceiveBuffer;
}

gboolean options_doAutotuneSendBuffer(Options* options) {
    MAGIC_ASSERT(options);
    return options->autotuneSocketSendBuffer;
}

const GString* options_getInputXMLFilename(Options* options) {
    MAGIC_ASSERT(options);
    return options->inputXMLFilename;
}

const gchar* options_getDataOutputPath(Options* options) {
    MAGIC_ASSERT(options);
    return options->dataDirPath;
}

const gchar* options_getDataTemplatePath(Options* options) {
    MAGIC_ASSERT(options);
    return options->dataTemplatePath;
}

gboolean options_getCPUPinning(Options* options) {
    MAGIC_ASSERT(options);
    return options->pinCPUs;
}<|MERGE_RESOLUTION|>--- conflicted
+++ resolved
@@ -98,50 +98,25 @@
     /* set options to change defaults for the main group */
     options->mainOptionGroup = g_option_group_new("main", "Main Options", "Primary simulator options", NULL, NULL);
     const GOptionEntry mainEntries[] = {
-<<<<<<< HEAD
         {"exit-after-shm-cleanup", 'c', 0, G_OPTION_ARG_NONE, &(options->shouldExitAfterShmCleanup),
          "Exit after running shared memory cleanup routine.", NULL},
         {"data-directory", 'd', 0, G_OPTION_ARG_STRING, &(options->dataDirPath),
          "PATH to store simulation output ['shadow.data']", "PATH"},
         {"data-template", 'e', 0, G_OPTION_ARG_STRING, &(options->dataTemplatePath),
-         "PATH to recursively copy during startup and use as the "
-         "data-directory ['shadow.data.template']",
-=======
-        {"data-directory", 'd', 0, G_OPTION_ARG_STRING, &(options->dataDirPath),
-         "PATH to store simulation output ['shadow.data']", "PATH"},
-        {"data-template", 'e', 0, G_OPTION_ARG_STRING, &(options->dataTemplatePath),
          "PATH to recursively copy during startup and use as the data-directory "
          "['shadow.data.template']",
->>>>>>> d2fc305e
          "PATH"},
         {"gdb", 'g', 0, G_OPTION_ARG_NONE, &(options->debug),
          "Pause at startup for debugger attachment", NULL},
         {"heartbeat-frequency", 'h', 0, G_OPTION_ARG_INT, &(options->heartbeatInterval),
          "Log node statistics every N seconds [1]", "N"},
         {"heartbeat-log-info", 'i', 0, G_OPTION_ARG_STRING, &(options->heartbeatLogInfo),
-<<<<<<< HEAD
-         "Comma separated list of information contained in heartbeat "
-         "('node','socket','ram') ['node']",
-=======
          "Comma separated list of information contained in heartbeat ('node','socket','ram') "
          "['node']",
->>>>>>> d2fc305e
          "LIST"},
         {"heartbeat-log-level", 'j', 0, G_OPTION_ARG_STRING, &(options->heartbeatLogLevelInput),
          "Log LEVEL at which to print node statistics ['message']", "LEVEL"},
         {"log-level", 'l', 0, G_OPTION_ARG_STRING, &(options->logLevelInput),
-<<<<<<< HEAD
-         "Log LEVEL above which to filter messages ('error' < 'critical' < "
-         "'warning' < 'message' < 'info' < 'debug') ['message']",
-         "LEVEL"},
-        {"preload", 'p', 0, G_OPTION_ARG_STRING, &(options->preloads),
-         "LD_PRELOAD environment VALUE to use for function interposition "
-         "(/path/to/lib:...) [None]",
-         "VALUE"},
-        {"runahead", 'r', 0, G_OPTION_ARG_INT, &(options->minRunAhead),
-         "If set, overrides the automatically calculated minimum TIME workers "
-         "may run ahead when sending events between nodes, in milliseconds [0]",
-=======
          "Log LEVEL above which to filter messages ('error' < 'critical' < 'warning' < 'message' < "
          "'info' < 'debug') ['message']",
          "LEVEL"},
@@ -151,33 +126,23 @@
         {"runahead", 'r', 0, G_OPTION_ARG_INT, &(options->minRunAhead),
          "If set, overrides the automatically calculated minimum TIME workers may run ahead when "
          "sending events between nodes, in milliseconds [0]",
->>>>>>> d2fc305e
          "TIME"},
         {"seed", 's', 0, G_OPTION_ARG_INT, &(options->randomSeed),
          "Initialize randomness for each thread using seed N [1]", "N"},
         {"scheduler-policy", 't', 0, G_OPTION_ARG_STRING, &(options->eventSchedulingPolicy),
-<<<<<<< HEAD
-         "The event scheduler's policy for thread synchronization ('thread', "
-         "'host', 'steal', 'threadXthread', 'threadXhost') ['steal']",
-         "SPOL"},
-        {"interpose-method", 'n', 0, G_OPTION_ARG_STRING, &(options->interposeMethod),
-         "Which interposition method to use ('preload-ptrace', 'preload', 'ptrace')", "METHOD"},
-=======
          "The event scheduler's policy for thread synchronization ('thread', 'host', 'steal', "
          "'threadXthread', 'threadXhost') ['steal']",
          "SPOL"},
->>>>>>> d2fc305e
+        {"interpose-method", 'n', 0, G_OPTION_ARG_STRING, &(options->interposeMethod),
+         "Which interposition method to use ('preload-ptrace', 'preload', 'ptrace') ['ptrace']", "METHOD"},
         {"workers", 'w', 0, G_OPTION_ARG_INT, &(options->nWorkerThreads),
          "Run concurrently with N worker threads [0]", "N"},
         {"valgrind", 'x', 0, G_OPTION_ARG_NONE, &(options->runValgrind),
          "Run through valgrind for debugging", NULL},
         {"version", 'v', 0, G_OPTION_ARG_NONE, &(options->printSoftwareVersion),
          "Print software version and exit", NULL},
-<<<<<<< HEAD
-=======
         {"pin-cpus", 'z', 0, G_OPTION_ARG_NONE, &(options->pinCPUs), "Use experimental CPU pinning",
          NULL},
->>>>>>> d2fc305e
         {NULL},
     };
 

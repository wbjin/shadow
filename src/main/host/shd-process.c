/*
 * The Shadow Simulator
 * Copyright (c) 2010-2011, Rob Jansen
 * See LICENSE for licensing information
 */

#ifndef _GNU_SOURCE
#define _GNU_SOURCE 1
#endif
#ifndef __USE_GNU
#define __USE_GNU 1
#endif
#include <dlfcn.h>
#include <unistd.h>
#include <fcntl.h>

#include <assert.h>
#include <errno.h>
#include <time.h>
#include <stdio.h>
#include <stdlib.h>
#include <stddef.h>
#include <stdarg.h>
#include <dlfcn.h>
#include <unistd.h>
#include <netdb.h>
#include <string.h>
#include <malloc.h>
#include <signal.h>
#include <poll.h>
#include <ifaddrs.h>
#include <net/if.h>
#include <sys/epoll.h>
#include <sys/eventfd.h>
#include <sys/ioctl.h>
#include <sys/mman.h>
#include <sys/resource.h>
#include <sys/select.h>
#include <sys/socket.h>
#include <sys/stat.h>
#include <sys/statfs.h>
#include <sys/statvfs.h>
#include <sys/time.h>
#include <sys/timerfd.h>
#include <sys/types.h>
#include <sys/file.h>
#include <sys/uio.h>
#include <sys/vfs.h>
#include <linux/sockios.h>
#include <features.h>

#include <pthread.h>
#include <rpth.h>
#include <glib.h>
#include <glib/gstdio.h>

#if defined(FD_SETSIZE)
#if FD_SETSIZE > 1024
#error "FD_SETSIZE is larger than what GNU Pth can handle."
#endif
#endif

#ifndef IOV_MAX
#ifdef UIO_MAXIOV
#define IOV_MAX UIO_MAXIOV
#else
#define IOV_MAX 1024
#endif
#endif

#ifndef O_DIRECT
#define O_DIRECT 040000
#endif

#define PROC_PTH_STACK_SIZE 128*1024

#include "shadow.h"

/**
 * We call this function to run the plugin executable. A symbol with this name
 * must exist or the dlsym lookup will fail.
 */
#define PLUGIN_MAIN_SYMBOL "main"

/**
 * We call this function to get the location where we should set errno for this program.
 * This symbol must exist or the dlsym lookup will fail.
 */
#define PLUGIN_ERRNOLOC_SYMBOL "__errno_location"

/* Global symbols that plugins *may* define to hook changes in execution control */
#define PLUGIN_POSTLOAD_SYMBOL "__shadow_plugin_load__"
#define PLUGIN_PREUNLOAD_SYMBOL "__shadow_plugin_unload__"
#define PLUGIN_PREENTER_SYMBOL "__shadow_plugin_enter__"
#define PLUGIN_POSTEXIT_SYMBOL "__shadow_plugin_exit__"

/* define function signatures for some plugin functions */
typedef gint (*PluginMainFunc)(int argc, char* argv[]);
typedef void (*PluginHookFunc)(void* uniqueid);
typedef int* (*ErrnoLocationFunc)(void);

typedef int (*PluginSigactionFunc)(int signum, const struct sigaction *restrict action, struct sigaction *restrict oldaction);

typedef void (*PluginExitCallbackFunc)();
typedef void (*PluginExitCallbackArgumentsFunc)(int, void*);

typedef void *(*PthSpawnFunc)(void *);
typedef void (*PthCleanupFunc)(void *);
typedef void (*PthAtForkFunc)(void *);

typedef enum _ProcessContext ProcessContext;
enum _ProcessContext {
    PCTX_NONE, PCTX_SHADOW, PCTX_PLUGIN, PCTX_PTH
};

typedef struct _ProcessExitCallbackData ProcessExitCallbackData;
struct _ProcessExitCallbackData {
    gpointer callback;
    gpointer argument;
    gboolean passArgument;
};

typedef struct _ProcessAtForkCallbackData ProcessAtForkCallbackData;
struct _ProcessAtForkCallbackData {
    Process* proc;
    void (*prepare)(void);
    void (*parent)(void);
    void (*child)(void);
};

typedef struct _ProcessChildData ProcessChildData;
struct _ProcessChildData {
    Process* proc;
    PthSpawnFunc run;
    void* arg;
};

typedef enum _SystemCallType SystemCallType;
enum _SystemCallType {
    SCT_BIND, SCT_CONNECT, SCT_GETSOCKNAME, SCT_GETPEERNAME,
};

struct _Process {
    /* the parent virtual host that this process is running on */
    Host* host;

    /* unique id of the program that this process should run */
    guint processID;
    GString* processName;
    FILE* stdoutFile;
    FILE* stderrFile;

    /* the shadow plugin executable */
    struct {
        GString* name;
        GString* path;
        void* handle;
        GString* preloadName;
        GString* preloadPath;

        /* every plug-in needs a main function, which we call to start the virtual process */
        PluginMainFunc main;

        /* these functions allow us to notify the plugin code when we are passing control,
         * they are non-Null only if the plug-in optionally defines the symbols above */
        PluginHookFunc postLibraryLoad;
        PluginHookFunc preLibraryUnload;
        PluginHookFunc preProcessEnter;
        PluginHookFunc postProcessExit;

        /* the sigaction function symbol from inside the plugin namespace */
        PluginSigactionFunc sigaction;

        /* the function that will return the specific location of errno for this plugin */
        ErrnoLocationFunc errnoGetLocation;
        /* tracking when the errno location changed because of TLS migration */
        gboolean errnoGetLocationIsStale;

        /*
         * TRUE from when we've called into plug-in code until the call completes.
         * Note that the plug-in may get back into shadow code during execution, by
         * calling a function that we intercept. isShadowContext distinguishes this.
         */
        gboolean isExecuting;
    } plugin;

    /* the portable thread state this process uses when executing the program */
    pth_gctx_t tstate;
    /* the main fd used to wait for notifications from shadow */
    gint epollfd;

    /* shadow runs in pths 'main' thread */
    pth_t shadowThread;
    /* the shadow thread spawns a child to run the program main function */
    pth_t programMainThread;
    /* any other threads created by the program are auxiliary threads */
    GQueue* programAuxiliaryThreads;
    /* keep track of number of aux threads, for naming */
    guint programAuxiliaryThreadCounter;

    /*
     * Distinguishes which context we are in. Whenever the flow of execution
     * passes into the plug-in, this is FALSE, and whenever it comes back to
     * shadow, this is TRUE. This is used to determine if we should actually
     * be intercepting functions or not, since we dont want to intercept them
     * if they provide shadow with needed functionality.
     *
     * We must be careful to set this correctly at every boundry (shadowlib,
     * interceptions, etc)
     */
    ProcessContext activeContext;

    /* timer for CPU delay measurements */
    GTimer* cpuDelayTimer;

    /* rlimit of the number of open files, needed by poll */
    gsize fdLimit;

    /* process boot and shutdown variables */
    SimulationTime startTime;
    SimulationTime stopTime;
    GString* arguments;
    gchar** argv;
    gint argc;
    gint returnCode;
    gboolean returnCodeLogged;
    GQueue* atExitFunctions;

    /* other state for pthread interface */
    gint pthread_concurrency;

    /* static buffers */
    struct tm timeBuffer;

    /* to avoid glib recursive log errors */
    GQueue* cachedWarningMessages;

    gint referenceCount;
    MAGIC_DECLARE;
};

/* forward declaration */
static void _process_stop(Process* proc);

static ProcessContext _process_changeContext(Process* proc, ProcessContext from, ProcessContext to) {
    ProcessContext prevContext = PCTX_NONE;
    if(from == PCTX_SHADOW) {
        MAGIC_ASSERT(proc);
        prevContext = proc->activeContext;
        utility_assert(prevContext == from);
        proc->activeContext = to;
    } else if(to == PCTX_SHADOW) {
        prevContext = proc->activeContext;
        proc->activeContext = to;
        MAGIC_ASSERT(proc);
        utility_assert(prevContext == from);
    } else {
        utility_assert(proc);
        utility_assert(proc->activeContext == from);
        prevContext = proc->activeContext;
        proc->activeContext = to;
    }
    return prevContext;
}

static const gchar* _process_getPluginPath(Process* proc) {
    MAGIC_ASSERT(proc);
    utility_assert(proc->plugin.path);
    return proc->plugin.path->str;
}

static const gchar* _process_getPluginName(Process* proc) {
    MAGIC_ASSERT(proc);
    utility_assert(proc->plugin.name);
    return proc->plugin.name->str;
}

static const gchar* _process_getName(Process* proc) {
    MAGIC_ASSERT(proc);
    utility_assert(proc->processName->str);
    return proc->processName->str;
}

static void _process_updateErrnoLocation(Process* proc) {
    /* clear dlerror status string */
    dlerror();

    /* search for the location for errno in the calling thread */
    gpointer symbol = dlsym(proc->plugin.handle, PLUGIN_ERRNOLOC_SYMBOL);
    if(symbol) {
        proc->plugin.errnoGetLocation = symbol;
        message("found '%s' at %p", PLUGIN_ERRNOLOC_SYMBOL, symbol);

        /* now that we just did the lookup, the errno location is no longer stale */
        proc->plugin.errnoGetLocationIsStale = FALSE;
    } else {
        const gchar* errorMessage = dlerror();
        critical("dlsym() failed: %s", errorMessage);
        error("unable to find the required function symbol '%s' in plug-in '%s'",
                PLUGIN_ERRNOLOC_SYMBOL, proc->plugin.path->str);
    }
}

static void _process_setErrno(Process* proc, int errnoValue) {
    MAGIC_ASSERT(proc);

    /* if we migrated to a new thread, the old errno location function is stale and
     * we need to find the new location. this is because errno uses TLS, and the location
     * of errno moves after migrating across threads. */
    if(proc->plugin.errnoGetLocationIsStale) {
        _process_updateErrnoLocation(proc);
    }

    if(proc->plugin.errnoGetLocation) {
        int* errnoLocation = proc->plugin.errnoGetLocation();
        if(errnoLocation) {
            *errnoLocation = errnoValue;
        }
    }

    /* this is needed for when pth checks errno */
    errno = errnoValue;
}

static void _process_unloadPlugin(Process* proc) {
    MAGIC_ASSERT(proc);

    if(proc->plugin.handle) {
        if(proc->plugin.preLibraryUnload != NULL) {
            _process_changeContext(proc, PCTX_SHADOW, PCTX_PLUGIN);
            proc->plugin.preLibraryUnload(proc->plugin.handle);
            _process_changeContext(proc, PCTX_PLUGIN, PCTX_SHADOW);
        }

        /* clear dlerror status string */
        dlerror();

        if(dlclose(proc->plugin.handle) != 0) {
            const gchar* errorMessage = dlerror();
            warning("dlclose() failed: %s", errorMessage);
            warning("failed closing plugin '%s' at address '%p'", proc->plugin.path->str, proc->plugin.handle);
        } else {
            message("successfully unloaded private plug-in '%s' at address '%p'", proc->plugin.path->str, proc->plugin.handle);
        }
    }

    proc->plugin.handle = NULL;
}

static void _process_pluginSignalHandler(int signum) {
    /* calling abort should handle killing the correct pth thread instead of shadow */
    abort();
}

static void _process_loadPlugin(Process* proc) {
    MAGIC_ASSERT(proc);
    utility_assert(!proc->plugin.handle);

    /*
     * get the plugin handle from the library at filename.
     *
     * @warning only global dlopens are searchable with dlsym
     * we cant use G_MODULE_BIND_LOCAL if we want to be able to lookup
     * functions using dlsym in the plugin itself. if G_MODULE_BIND_LOCAL
     * functionality is desired, then we must require plugins to separate their
     * intercepted functions to a SHARED library, and link the plugin to that.
     *
     * We need a new namespace to keep state for each plugin separate.
     * From the manpage:
     *
     * ```
     * LM_ID_BASE
     * Load the shared object in the initial namespace (i.e., the application's namespace).
     *
     * LM_ID_NEWLM
     * Create  a new namespace and load the shared object in that namespace.  The object
     * must have been correctly linked to reference all of the other shared objects that
     * it requires, since the new namespace is initially empty.
     * ```
     */

    /* set a timer for the loading process */
    GTimer* loadTimer = g_timer_new();

    /* dlmopen may result in plugin constructors getting called, so make sure
     * we make that call from the plugin context. */
    _process_changeContext(proc, PCTX_SHADOW, PCTX_PLUGIN);

    /* clear dlerror status string */
    dlerror();

    /* We need lazy binding here, so that later loads can interpose symbols. */
    proc->plugin.handle = dlmopen(LM_ID_NEWLM, proc->plugin.path->str, RTLD_LAZY|RTLD_GLOBAL);
    const gchar* errorMessage = dlerror();

    _process_changeContext(proc, PCTX_PLUGIN, PCTX_SHADOW);

    /* check the load timer */
    gdouble secondsElapsedDuringLoad = g_timer_elapsed(loadTimer, NULL);

    if(proc->plugin.handle) {
        message("process '%s' successfully loaded plugin '%s' at path '%s' into new namespace '%p' in %f seconds",
                _process_getName(proc), _process_getPluginName(proc), _process_getPluginPath(proc),
                proc->plugin.handle, secondsElapsedDuringLoad);
    } else {
        critical("dlmopen() failed to load plugin '%s': %s", proc->plugin.path->str, errorMessage);
        error("unable to load private plug-in '%s'", proc->plugin.path->str);
    }

    /* do we also need to load in a preload library for this plugin? */
    if(proc->plugin.preloadPath) {
        /* clear dlerror status string */
        dlerror();

        /* get the LMID so we can load it in the same namespace as the plugin */
        Lmid_t lmid = 0;
        int result = dlinfo(proc->plugin.handle, RTLD_DI_LMID, &lmid);

        const gchar* errorMessage2 = dlerror();

        if(result == 0) {
            debug("found LMID %lu for handle %p", (long unsigned int)lmid, proc->plugin.handle);
        } else {
            critical("dlinfo() failed when querying for LMID: %s", errorMessage2);
            error("unable to load preload library '%s'", proc->plugin.preloadPath->str);
        }

        /* reset tje timer so we can time loading the preload lib */
        g_timer_start(loadTimer);

        /* dlmopen may result in plugin constructors getting called, so make sure
         * we make that call from the plugin context. */
        _process_changeContext(proc, PCTX_SHADOW, PCTX_PLUGIN);

        /* clear dlerror status string */
        dlerror();

        /* now we have the correct lmid, lets load our preload library into it */
        dlmopen(lmid, proc->plugin.preloadPath->str, RTLD_LAZY|RTLD_GLOBAL|RTLD_INTERPOSE);

        const gchar* errorMessage3 = dlerror();

        _process_changeContext(proc, PCTX_PLUGIN, PCTX_SHADOW);

        /* check the load timer */
        secondsElapsedDuringLoad = g_timer_elapsed(loadTimer, NULL);

        if(!errorMessage3) {
            message("process '%s' successfully loaded preload '%s' at path '%s' into existing namespace '%p' in %f seconds",
                    _process_getName(proc), proc->plugin.preloadName->str, proc->plugin.preloadPath->str,
                    proc->plugin.handle, secondsElapsedDuringLoad);
        } else {
            critical("dlinfo() failed to load preload '%s': %s", proc->plugin.path->str, errorMessage3);
            error("unable to load preload library '%s'", proc->plugin.preloadPath->str);
        }
    }

    g_timer_destroy(loadTimer);

    /* the remaining dlsym lookups should not cause code inside the plugin to get
     * executed, so we should be able to do them from the shadow context. */

    /* clear dlerror status string */
    dlerror();

    /* make sure it has the required init function */
    gpointer symbol = NULL;

    symbol = dlsym(proc->plugin.handle, PLUGIN_MAIN_SYMBOL);
    if(symbol) {
        proc->plugin.main = symbol;
        message("found '%s' at %p", PLUGIN_MAIN_SYMBOL, symbol);
    } else {
        const gchar* errorMessage = dlerror();
        critical("dlsym() failed: %s", errorMessage);
        error("unable to find the required function symbol '%s' in plug-in '%s'",
                PLUGIN_MAIN_SYMBOL, proc->plugin.path->str);
    }

    /* search for the location of errno and save it in the plugin state */
    _process_updateErrnoLocation(proc);

    /* clear dlerror status string */
    dlerror();

    symbol = NULL;
    symbol = dlsym(proc->plugin.handle, PLUGIN_POSTLOAD_SYMBOL);
    if(symbol) {
        proc->plugin.postLibraryLoad = symbol;
        message("found '%s' at %p", PLUGIN_POSTLOAD_SYMBOL, symbol);
    }

    symbol = NULL;
    symbol = dlsym(proc->plugin.handle, PLUGIN_PREUNLOAD_SYMBOL);
    if(symbol) {
        proc->plugin.preLibraryUnload = symbol;
        message("found '%s' at %p", PLUGIN_PREUNLOAD_SYMBOL, symbol);
    }

    symbol = NULL;
    symbol = dlsym(proc->plugin.handle, PLUGIN_PREENTER_SYMBOL);
    if(symbol) {
        proc->plugin.preProcessEnter = symbol;
        message("found '%s' at %p", PLUGIN_PREENTER_SYMBOL, symbol);
    }

    symbol = NULL;
    symbol = dlsym(proc->plugin.handle, PLUGIN_POSTEXIT_SYMBOL);
    if(symbol) {
        proc->plugin.postProcessExit = symbol;
        message("found '%s' at %p", PLUGIN_POSTEXIT_SYMBOL, symbol);
    }

    /* install a signal handler for errors that happen inside of this namespace */
    symbol = NULL;
    symbol = dlsym(proc->plugin.handle, "sigaction");
    if(symbol) {
        /* setup and install the handler for deadly signals */
        proc->plugin.sigaction = symbol;

        struct sigaction action;
        action.sa_handler = _process_pluginSignalHandler;
        sigemptyset(&action.sa_mask);
        action.sa_flags = 0;

        _process_changeContext(proc, PCTX_SHADOW, PCTX_PLUGIN);
        proc->plugin.sigaction(SIGSEGV, &action, NULL);
        proc->plugin.sigaction(SIGFPE, &action, NULL);
        proc->plugin.sigaction(SIGABRT, &action, NULL);
        proc->plugin.sigaction(SIGILL, &action, NULL);
        _process_changeContext(proc, PCTX_PLUGIN, PCTX_SHADOW);
    }

    /* call one of the postload callbacks if needed */
    if(proc->plugin.postLibraryLoad != NULL) {
        _process_changeContext(proc, PCTX_SHADOW, PCTX_PLUGIN);
        proc->plugin.postLibraryLoad(proc->plugin.handle);
        _process_changeContext(proc, PCTX_PLUGIN, PCTX_SHADOW);
    }
}

Process* process_new(gpointer host, guint processID,
        SimulationTime startTime, SimulationTime stopTime, const gchar* pluginName,
        const gchar* pluginPath, const gchar* preloadName, const gchar* preloadPath,
        gchar* arguments) {
    Process* proc = g_new0(Process, 1);
    MAGIC_INIT(proc);

    proc->host = (Host*)host;
    if(proc->host) {
        host_ref(proc->host);
    }

    proc->processID = processID;

    utility_assert(pluginPath);
    utility_assert(pluginName);
    proc->plugin.name = g_string_new(pluginName);
    proc->plugin.path = g_string_new(pluginPath);
    if(preloadName && preloadPath) {
        proc->plugin.preloadName = g_string_new(preloadName);
        proc->plugin.preloadPath = g_string_new(preloadPath);
    }

    proc->processName = g_string_new(NULL);
    g_string_printf(proc->processName, "%s.%s.%u",
            host_getName(proc->host), _process_getPluginName(proc), proc->processID);

    proc->startTime = startTime;
    proc->stopTime = stopTime;
    if(arguments && (g_ascii_strncasecmp(arguments, "\0", (gsize) 1) != 0)) {
        proc->arguments = g_string_new(arguments);
    }

    proc->cpuDelayTimer = g_timer_new();
    proc->referenceCount = 1;
    proc->activeContext = PCTX_SHADOW;

    return proc;
}

static void _process_logCachedWarnings(Process* proc) {
    if(proc->cachedWarningMessages) {
        gchar* msgStr = NULL;
        while((msgStr = g_queue_pop_head(proc->cachedWarningMessages)) != NULL) {
            warning(msgStr);
            g_free(msgStr);
        }
    }
}

static void _process_free(Process* proc) {
    MAGIC_ASSERT(proc);

    /* stop and free plugin memory if we are still running */
    if(process_isRunning(proc)) {
        _process_stop(proc);
    }

    if(proc->arguments) {
        g_string_free(proc->arguments, TRUE);
    }

    if(proc->atExitFunctions) {
        g_queue_free_full(proc->atExitFunctions, g_free);
    }

    if(proc->stdoutFile) {
        fclose(proc->stdoutFile);
        proc->stdoutFile = NULL;
    }
    if(proc->stderrFile) {
        fclose(proc->stderrFile);
        proc->stderrFile = NULL;
    }

    if(proc->cachedWarningMessages) {
        _process_logCachedWarnings(proc);
        g_queue_free(proc->cachedWarningMessages);
    }
    if(proc->plugin.path) {
        g_string_free(proc->plugin.path, TRUE);
    }
    if(proc->plugin.name) {
        g_string_free(proc->plugin.name, TRUE);
    }
    if(proc->plugin.preloadPath) {
        g_string_free(proc->plugin.preloadPath, TRUE);
    }
    if(proc->plugin.preloadName) {
        g_string_free(proc->plugin.preloadName, TRUE);
    }
    if(proc->processName) {
        g_string_free(proc->processName, TRUE);
    }

    g_timer_destroy(proc->cpuDelayTimer);

    if(proc->host) {
        host_unref(proc->host);
    }

    MAGIC_CLEAR(proc);
    g_free(proc);
}

static FILE* _process_openFile(Process* proc, const gchar* prefix) {
    const gchar* hostDataPath = host_getDataPath(proc->host);
    GString* fileNameString = g_string_new(NULL);
    g_string_printf(fileNameString, "%s-%s.log", prefix, _process_getName(proc));
    gchar* pathStr = g_build_filename(hostDataPath, fileNameString->str, NULL);
    FILE* f = g_fopen(pathStr, "a");
    g_string_free(fileNameString, TRUE);
    if(!f) {
        /* if we log as normal, glib will freak out about recursion if the plugin was trying to log with glib */
        if(!proc->cachedWarningMessages) {
            proc->cachedWarningMessages = g_queue_new();
        }
        GString* stringBuffer = g_string_new(NULL);
        g_string_printf(stringBuffer, "process '%s': unable to open file '%s', error was: %s",
                _process_getName(proc), pathStr, g_strerror(errno));
        g_queue_push_tail(proc->cachedWarningMessages, g_string_free(stringBuffer, FALSE));

//        warning("process '%s-%u': unable to open file '%s', error was: %s",
//                _process_getPluginName(proc), proc->processID, pathStr, g_strerror(errno));
    }
    g_free(pathStr);
    return f;
}

static FILE* _process_getIOFile(Process* proc, gint fd){
    MAGIC_ASSERT(proc);
    utility_assert(fd == STDOUT_FILENO || fd == STDERR_FILENO);

    if(fd == STDOUT_FILENO) {
        if(!proc->stdoutFile) {
            proc->stdoutFile = _process_openFile(proc, "stdout");
            if(!proc->stdoutFile) {
                /* if we log as normal, glib will freak out about recursion if the plugin was trying to log with glib */
                if(!proc->cachedWarningMessages) {
                    proc->cachedWarningMessages = g_queue_new();
                }
                GString* stringBuffer = g_string_new(NULL);
                g_string_printf(stringBuffer, "process '%s': unable to open file for process output, dumping to tty stdout",
                    _process_getName(proc));
                g_queue_push_tail(proc->cachedWarningMessages, g_string_free(stringBuffer, FALSE));

                /* now set shadows stdout */
                proc->stdoutFile = stdout;
            }
        }
        return proc->stdoutFile;
    } else {
        if(!proc->stderrFile) {
            proc->stderrFile = _process_openFile(proc, "stderr");
            if(!proc->stderrFile) {
                /* if we log as normal, glib will freak out about recursion if the plugin was trying to log with glib */
                if(!proc->cachedWarningMessages) {
                    proc->cachedWarningMessages = g_queue_new();
                }
                GString* stringBuffer = g_string_new(NULL);
                g_string_printf(stringBuffer, "process '%s': unable to open file for process errors, dumping to tty stderr",
                        _process_getName(proc));
                g_queue_push_tail(proc->cachedWarningMessages, g_string_free(stringBuffer, FALSE));

                /* now set shadows stderr */
                proc->stderrFile = stderr;
            }
        }
        return proc->stderrFile;
    }
}

static void _process_handleTimerResult(Process* proc, gdouble elapsedTimeSec) {
    SimulationTime delay = (SimulationTime) (elapsedTimeSec * SIMTIME_ONE_SECOND);
    Host* currentHost = worker_getActiveHost();
    cpu_addDelay(host_getCPU(currentHost), delay);
    tracker_addProcessingTime(host_getTracker(currentHost), delay);
}

static gint _process_getArguments(Process* proc, gchar** argvOut[]) {
    gchar* threadBuffer;

    GQueue *arguments = g_queue_new();

    /* first argument is the name of the program */
    const gchar* pluginName = _process_getPluginName(proc);
    g_queue_push_tail(arguments, g_strdup(pluginName));

    /* parse the full argument string into separate strings */
    if(proc->arguments && proc->arguments->len > 0 && g_ascii_strncasecmp(proc->arguments->str, "\0", (gsize) 1) != 0) {
        gchar* argumentString = g_strdup(proc->arguments->str);
        gchar* token = strtok_r(argumentString, " ", &threadBuffer);
        while(token != NULL) {
            gchar* argument = g_strdup((const gchar*) token);
            g_queue_push_tail(arguments, argument);
            token = strtok_r(NULL, " ", &threadBuffer);
        }
        g_free(argumentString);
    }

    /* setup for creating new plug-in, i.e. format into argc and argv */
    gint argc = g_queue_get_length(arguments);
    /* a pointer to an array that holds pointers */
    gchar** argv = g_new0(gchar*, argc);

    for(gint i = 0; i < argc; i++) {
        argv[i] = g_queue_pop_head(arguments);
    }

    /* cleanup */
    g_queue_free(arguments);

    /* transfer to the caller - they must free argv and each element of it */
    *argvOut = argv;
    return argc;
}

static void _process_executeAtFork(ProcessAtForkCallbackData* data) {
    if(data) {
        Process* proc = data->proc;
        _process_changeContext(proc, PCTX_PTH, PCTX_SHADOW);

        /* sanity checks */
        MAGIC_ASSERT(proc);
        utility_assert(process_isRunning(proc));
        utility_assert(worker_getActiveProcess() == proc);

        if(data->prepare || data->parent || data->child) {
            _process_changeContext(proc, PCTX_SHADOW, PCTX_PLUGIN);

            if(data->prepare)
                data->prepare();
            else if(data->parent)
                data->parent();
            else if(data->child)
                data->child();

            _process_changeContext(proc, PCTX_PLUGIN, PCTX_SHADOW);
        }

        int count = data->proc->referenceCount;
        process_unref(data->proc);
        g_free(data);
        if(count > 1) {
            _process_changeContext(proc, PCTX_SHADOW, PCTX_PTH);
        }
    }
}

static void* _process_executeChild(ProcessChildData* data) {
    Process* proc = data->proc;

    /* we just came from pth_spawn - the first thing we should do is update our context
     * back to shadow to make sure any potential shadow sys calls get handled correctly */
    _process_changeContext(proc, PCTX_PTH, PCTX_SHADOW);

    /* sanity checks */
    MAGIC_ASSERT(proc);
    utility_assert(process_isRunning(proc));
    utility_assert(worker_getActiveProcess() == proc);

    /* time how long we execute the program */
    g_timer_start(proc->cpuDelayTimer);

    /* now we are entering the plugin program via a pth thread */
    _process_changeContext(proc, PCTX_SHADOW, PCTX_PLUGIN);

    /* call the thread start routine, pth will handle blocking as the thread runs */
    gpointer ret = data->run(data->arg);

    /* this thread has completed */
    _process_changeContext(proc, PCTX_PLUGIN, PCTX_SHADOW);

    /* no need to call stop */
    gdouble elapsed = g_timer_elapsed(proc->cpuDelayTimer, NULL);
    _process_handleTimerResult(proc, elapsed);

    /* when we return, pth will call the exit functions queued for the main thread */
    _process_changeContext(proc, PCTX_SHADOW, PCTX_PTH);

    /* unref for the data object */
    process_unref(proc);

    /* free it */
    g_free(data);

    return ret;
}

static void _process_executeCleanup(Process* proc) {
    /* we just came from pth_spawn - the first thing we should do is update our context
     * back to shadow to make sure any potential shadow sys calls get handled correctly */
    _process_changeContext(proc, PCTX_PTH, PCTX_SHADOW);

    /* sanity checks */
    MAGIC_ASSERT(proc);
    utility_assert(process_isRunning(proc));
    utility_assert(worker_getActiveProcess() == proc);

    gint numThreads = proc->programAuxiliaryThreads ? g_queue_get_length(proc->programAuxiliaryThreads) : 0;
    gint numExitFuncs = proc->atExitFunctions ? g_queue_get_length(proc->atExitFunctions) : 0;
    message("cleaning up process '%s': aborting %u auxiliary threads and calling %u atexit functions",
            _process_getName(proc), numThreads, numExitFuncs);

    /* closing the main thread causes all other threads to get terminated */
    if(proc->programAuxiliaryThreads != NULL) {
        while(g_queue_get_length(proc->programAuxiliaryThreads) > 0) {
            pth_t auxThread = g_queue_pop_head(proc->programAuxiliaryThreads);
            if(auxThread) {
                _process_changeContext(proc, PCTX_SHADOW, PCTX_PTH);
                gint success = pth_abort(auxThread);
                _process_changeContext(proc, PCTX_PTH, PCTX_SHADOW);
            }
        }
        g_queue_free(proc->programAuxiliaryThreads);
    }

    /* calling the process atexit funcs. these shouldnt use any thread data that got deleted above */
    while(proc->atExitFunctions && g_queue_get_length(proc->atExitFunctions) > 0) {
        ProcessExitCallbackData* atexitData = g_queue_pop_head(proc->atExitFunctions);

        /* time the program execution */
        g_timer_start(proc->cpuDelayTimer);

        /* call the plugin's cleanup callback */
        _process_changeContext(proc, PCTX_SHADOW, PCTX_PLUGIN);
        if(atexitData->passArgument) {
            ((PluginExitCallbackArgumentsFunc)atexitData->callback)(0, atexitData->argument);
        } else {
            ((PluginExitCallbackFunc)atexitData->callback)();
        }
        _process_changeContext(proc, PCTX_PLUGIN, PCTX_SHADOW);

        /* no need to call stop */
        gdouble elapsed = g_timer_elapsed(proc->cpuDelayTimer, NULL);
        _process_handleTimerResult(proc, elapsed);

        g_free(atexitData);
    }

    /* flush program output */
    if(proc->stdoutFile) {
        fflush(proc->stdoutFile);
        fclose(proc->stdoutFile);
        proc->stdoutFile = NULL;
    }
    if(proc->stderrFile) {
        fflush(proc->stderrFile);
        fclose(proc->stderrFile);
        proc->stderrFile = NULL;
    }

    if(proc->argv) {
        /* free the arguments */
        for(gint i = 0; i < proc->argc; i++) {
            g_free(proc->argv[i]);
        }
        g_free(proc->argv);
        proc->argv = NULL;
    }

    /* the main thread is done and will be joined by pth */
    proc->programMainThread = NULL;

    /* unref for the cleanup func */
    int count = proc->referenceCount;
    process_unref(proc);

    /* we return to pth control */
    if(count > 1) {
        _process_changeContext(proc, PCTX_SHADOW, PCTX_PTH);
    }
}

static void _process_logReturnCode(Process* proc, gint code) {
    if(!proc->returnCodeLogged) {
        GString* mainResultString = g_string_new(NULL);
        g_string_printf(mainResultString, "main %s code '%i' for process '%s'",
                ((code==0) ? "success" : "error"),
                code, _process_getName(proc));

        if(code == 0) {
            message("%s", mainResultString->str);
        } else {
            warning("%s", mainResultString->str);
            worker_incrementPluginError();
        }

        g_string_free(mainResultString, TRUE);

        proc->returnCodeLogged = TRUE;
    }
}

static void* _process_executeMain(Process* proc) {
    /* we just came from pth_spawn - the first thing we should do is update our context
     * back to shadow to make sure any potential shadow sys calls get handled correctly */
    _process_changeContext(proc, PCTX_PTH, PCTX_SHADOW);

    /* sanity checks */
    MAGIC_ASSERT(proc);
    utility_assert(process_isRunning(proc));
    utility_assert(worker_getActiveProcess() == proc);

    /* ref for the cleanup func below */
    process_ref(proc);

    /* let's go back to pth momentarily and push the cleanup function for the main thread */
    _process_changeContext(proc, PCTX_SHADOW, PCTX_PTH);
    pth_cleanup_push((PthCleanupFunc)(&_process_executeCleanup), proc);
    _process_changeContext(proc, PCTX_PTH, PCTX_SHADOW);

    /* get arguments from the program we will run */
    proc->argc = _process_getArguments(proc, &proc->argv);

    message("calling main() for process '%s'", _process_getName(proc));

    /* time how long we execute the program */
    g_timer_start(proc->cpuDelayTimer);

    /* now we are entering the plugin program via a pth thread */
    _process_changeContext(proc, PCTX_SHADOW, PCTX_PLUGIN);

    /* call the program's main function, pth will handle blocking as the program runs */
    utility_assert(proc->plugin.isExecuting);
    utility_assert(proc->plugin.main);
    proc->returnCode = proc->plugin.main(proc->argc, proc->argv);

    /* the program's main function has returned or exited, this process has completed */
    _process_changeContext(proc, PCTX_PLUGIN, PCTX_SHADOW);

    /* commit output to file asap */
    if(proc->stdoutFile) {
        fflush(proc->stdoutFile);
    }
    if(proc->stderrFile) {
        fflush(proc->stderrFile);
    }

    /* no need to call stop */
    gdouble elapsed = g_timer_elapsed(proc->cpuDelayTimer, NULL);
    _process_handleTimerResult(proc, elapsed);

    _process_logReturnCode(proc, proc->returnCode);

    /* unref for the main func */
    process_unref(proc);

    /* when we return, pth will call the exit functions queued for the main thread */
    _process_changeContext(proc, PCTX_SHADOW, PCTX_PTH);
    return NULL;
}

gboolean process_addAtExitCallback(Process* proc, gpointer userCallback, gpointer userArgument,
        gboolean shouldPassArgument) {
    MAGIC_ASSERT(proc);
    if(!process_isRunning(proc)) {
        return FALSE;
    }

    if(userCallback) {
        ProcessExitCallbackData* exitCallback = g_new0(ProcessExitCallbackData, 1);
        exitCallback->callback = userCallback;
        exitCallback->argument = userArgument;
        exitCallback->passArgument = shouldPassArgument;

        if(!proc->atExitFunctions) {
            proc->atExitFunctions = g_queue_new();
        }

        g_queue_push_head(proc->atExitFunctions, exitCallback);
    }

    return TRUE;
}

static void _process_start(Process* proc) {
    MAGIC_ASSERT(proc);

    /* dont do anything if we are already running */
    if(process_isRunning(proc)) {
        return;
    }

    message("starting process '%s'", _process_getName(proc));

    /* start a timer for initialization tasks */
    GTimer* initTimer = g_timer_new();

    /* start a timer for initialization tasks */
    GTimer* initTimer = g_timer_new();

    /* create the thread names while still in shadow context, format is host.process.<id> */
    GString* shadowThreadNameBuf = g_string_new(NULL);
    g_string_printf(shadowThreadNameBuf, "%s.shadow", _process_getName(proc));
    GString* programMainThreadNameBuf = g_string_new(NULL);
    g_string_printf(programMainThreadNameBuf, "%s.main", _process_getName(proc));

    utility_assert(proc->programAuxiliaryThreads == NULL);
    proc->programAuxiliaryThreads = g_queue_new();

<<<<<<< HEAD
=======
    /* need to get thread-private program from current worker */
    g_timer_start(initTimer); // XXX remove when merging dev/issue311
    proc->prog = worker_getPrivateProgram(proc->programID);

    /* create our default state as we run in our assigned worker */
    proc->pstate = program_newDefaultState(proc->prog);
    gdouble secondsToInitPlugin = g_timer_elapsed(initTimer, NULL); // XXX remove when merging dev/issue311

>>>>>>> 816dc38d
    /* ref for the spawn below */
    process_ref(proc);

    /* now we will execute in the pth/plugin context, so we need to load the state */
    g_timer_start(initTimer);// XXX remove when merging dev/issue311
    worker_setActiveProcess(proc);
    proc->plugin.isExecuting = TRUE;
    _process_changeContext(proc, PCTX_SHADOW, PCTX_PTH);

    /* create a new global context for this process, 0 means it should never block */
    proc->tstate = pth_gctx_new(0);

    /* we are in pth land, load in the pth state for this process */
    pth_gctx_t prevPthGlobalContext = pth_gctx_get();
    pth_gctx_set(proc->tstate);

    /* pth_gctx_new implicitly created a 'main' thread, which shadow now runs in */
    proc->shadowThread = pth_self();

    /* it also created a special epollfd which we will use to continue the pth scheduler */
    proc->epollfd = pth_gctx_get_main_epollfd(proc->tstate);

    /* set some defaults for out special shadow thread: not joinable, and set the
     * min (worst) priority so that all other threads will run before coming back to shadow
     * (the main thread is special in pth, and has a stack size of 0 internally ) */
    pth_attr_t shadowThreadAttr = pth_attr_of(proc->shadowThread);
    pth_attr_set(shadowThreadAttr, PTH_ATTR_NAME, shadowThreadNameBuf->str);
    pth_attr_set(shadowThreadAttr, PTH_ATTR_JOINABLE, FALSE);
    pth_attr_set(shadowThreadAttr, PTH_ATTR_PRIO, PTH_PRIO_MIN);
    pth_attr_destroy(shadowThreadAttr);

    /* spawn the program main thread: joinable by default, bigger stack */
    pth_attr_t programMainThreadAttr = pth_attr_new();
    pth_attr_set(programMainThreadAttr, PTH_ATTR_NAME, programMainThreadNameBuf->str);
    pth_attr_set(programMainThreadAttr, PTH_ATTR_STACK_SIZE, PROC_PTH_STACK_SIZE);
    proc->programMainThread = pth_spawn(programMainThreadAttr, (PthSpawnFunc)_process_executeMain, proc);
    pth_attr_destroy(programMainThreadAttr);

    /* now that our pth state is set up, load the plugin */
    _process_changeContext(proc, PCTX_PTH, PCTX_SHADOW);
    gdouble secondsToInitPth = g_timer_elapsed(initTimer, NULL);
    g_timer_start(initTimer);
    _process_loadPlugin(proc);
    gdouble secondsToInitPlugin = g_timer_elapsed(initTimer, NULL);
    _process_changeContext(proc, PCTX_SHADOW, PCTX_PTH);

    _process_changeContext(proc, PCTX_PTH, PCTX_SHADOW);
<<<<<<< HEAD
    utility_assert(proc->plugin.isExecuting);
    g_timer_start(initTimer);
    if(proc->plugin.preProcessEnter != NULL) {
        _process_changeContext(proc, PCTX_SHADOW, PCTX_PLUGIN);
        proc->plugin.preProcessEnter(proc->plugin.handle);
        _process_changeContext(proc, PCTX_PLUGIN, PCTX_SHADOW);
    }
=======
    gdouble secondsToInitPth = g_timer_elapsed(initTimer, NULL);// XXX remove when merging dev/issue311
    g_timer_start(initTimer);// XXX remove when merging dev/issue311
    program_callPreProcessEnterHookFunc(proc->prog);
>>>>>>> 816dc38d
    _process_changeContext(proc, PCTX_SHADOW, PCTX_PTH);

    /* now give the main program thread a chance to run */
    pth_yield(proc->programMainThread);

    _process_changeContext(proc, PCTX_PTH, PCTX_SHADOW);
<<<<<<< HEAD
    utility_assert(proc->plugin.isExecuting);
    if(proc->plugin.postProcessExit != NULL) {
        _process_changeContext(proc, PCTX_SHADOW, PCTX_PLUGIN);
        proc->plugin.postProcessExit(proc->plugin.handle);
        _process_changeContext(proc, PCTX_PLUGIN, PCTX_SHADOW);
    }
    gdouble secondsUntilMainBlocked = g_timer_elapsed(initTimer, NULL);
=======
    program_callPostProcessExitHookFunc(proc->prog);
    gdouble secondsUntilMainBlocked = g_timer_elapsed(initTimer, NULL);// XXX remove when merging dev/issue311
>>>>>>> 816dc38d
    _process_changeContext(proc, PCTX_SHADOW, PCTX_PTH);

    /* total number of alive pth threads this scheduler has */
    gint nThreads = pth_ctrl(PTH_CTRL_GETTHREADS_NEW|PTH_CTRL_GETTHREADS_READY|\
            PTH_CTRL_GETTHREADS_RUNNING|PTH_CTRL_GETTHREADS_WAITING|PTH_CTRL_GETTHREADS_SUSPENDED);

    /* revert pth global context */
    pth_gctx_set(prevPthGlobalContext);

    /* the main function finished or blocked somewhere and we are back in shadow land */
    _process_changeContext(proc, PCTX_PTH, PCTX_SHADOW);
    proc->plugin.isExecuting = FALSE;
    worker_setActiveProcess(NULL);

    message("process '%s' initialized the pth threading system in %f seconds, "
            "initialized the plugin namespace in %f seconds, "
            "and ran the pth main thread until it blocked in %f seconds",
            _process_getName(proc), secondsToInitPth, secondsToInitPlugin, secondsUntilMainBlocked);

    {// XXX remove when merging dev/issue311
        message("process '%s-%u' initialized the pth threading system in %f seconds, "
            "initialized the plugin namespace in %f seconds, "
            "and ran the pth main thread until it blocked in %f seconds",
            g_quark_to_string(proc->programID), proc->processID,
            secondsToInitPth, secondsToInitPlugin, secondsUntilMainBlocked);
    }// XXX

    /* the main thread wont exist if it exited immediately before returning control to shadow */
    if(proc->programMainThread) {
        message("process '%s' has set up the main pth thread '%s' and %s running",
                _process_getName(proc), programMainThreadNameBuf->str,
                process_isRunning(proc) ? "is" : "is not");
    } else {
        _process_logReturnCode(proc, proc->returnCode);

        utility_assert(nThreads == 1);

        proc->tstate = NULL;

        /* free our copy of plug-in resources, and other application state */
        //_process_unloadPlugin(proc); XXX TODO this should be done once elf-loader supports unloading libs
        utility_assert(!process_isRunning(proc));

        message("process '%s' has completed or is otherwise no longer running", _process_getName(proc));
    }

    g_timer_destroy(initTimer);

    if(proc->stdoutFile) {
        fflush(proc->stdoutFile);
    }
    if(proc->stderrFile) {
        fflush(proc->stderrFile);
    }
    if(proc->cachedWarningMessages) {
        _process_logCachedWarnings(proc);
    }

    /* cleanup */
    g_string_free(shadowThreadNameBuf, TRUE);
    g_string_free(programMainThreadNameBuf, TRUE);
}

void process_continue(Process* proc) {
    MAGIC_ASSERT(proc);

    /* if we are not running, no need to notify anyone */
    if(!process_isRunning(proc)) {
        return;
    }

    info("switching to rpth to continue the threads of process '%s'", _process_getName(proc));

    /* there is some i/o or event available, let pth handle it
     * we will execute in the pth/plugin context, so we need to load the state */
    worker_setActiveProcess(proc);
    proc->plugin.isExecuting = TRUE;
    _process_changeContext(proc, PCTX_SHADOW, PCTX_PTH);

    /* we are in pth land, load in the pth state for this process */
    pth_gctx_t prevPthGlobalContext = pth_gctx_get();
    pth_gctx_set(proc->tstate);

    _process_changeContext(proc, PCTX_PTH, PCTX_SHADOW);
    utility_assert(proc->plugin.isExecuting);
    if(proc->plugin.preProcessEnter != NULL) {
        _process_changeContext(proc, PCTX_SHADOW, PCTX_PLUGIN);
        proc->plugin.preProcessEnter(proc->plugin.handle);
        _process_changeContext(proc, PCTX_PLUGIN, PCTX_SHADOW);
    }
    _process_changeContext(proc, PCTX_SHADOW, PCTX_PTH);

    /* make sure pth scheduler updates, and process all program threads until they block */
    do {
        pth_yield(NULL);
    } while(pth_ctrl(PTH_CTRL_GETTHREADS_READY | PTH_CTRL_GETTHREADS_NEW));

    _process_changeContext(proc, PCTX_PTH, PCTX_SHADOW);
    utility_assert(proc->plugin.isExecuting);
    if(proc->plugin.postProcessExit != NULL) {
        _process_changeContext(proc, PCTX_SHADOW, PCTX_PLUGIN);
        proc->plugin.postProcessExit(proc->plugin.handle);
        _process_changeContext(proc, PCTX_PLUGIN, PCTX_SHADOW);
    }
    _process_changeContext(proc, PCTX_SHADOW, PCTX_PTH);

    /* total number of alive pth threads this scheduler has */
    gint nThreads = pth_ctrl(PTH_CTRL_GETTHREADS_NEW|PTH_CTRL_GETTHREADS_READY|\
            PTH_CTRL_GETTHREADS_RUNNING|PTH_CTRL_GETTHREADS_WAITING|PTH_CTRL_GETTHREADS_SUSPENDED);

    /* if the main thread closed, this process is done */
    if(!proc->programMainThread) {
        /* now we are done with all pth state */
//        pth_gctx_free(proc->tstate); // XXX FIXME this causes other nodes' processes to end also:(
        proc->tstate = NULL;
    }

    /* revert pth global context */
    pth_gctx_set(prevPthGlobalContext);

    /* the pth threads finished or blocked somewhere and we are back in shadow land */
    _process_changeContext(proc, PCTX_PTH, PCTX_SHADOW);
    proc->plugin.isExecuting = FALSE;
    worker_setActiveProcess(NULL);

    if(proc->cachedWarningMessages) {
        _process_logCachedWarnings(proc);
    }

    if(proc->programMainThread) {
        info("process '%s' is running, but threads are blocked waiting for events", _process_getName(proc));
    } else {
        /* pth should have had no remaining alive threads except the one shadow was running in */
        utility_assert(nThreads == 1);

        /* free our copy of plug-in resources, and other application state */
        //_process_unloadPlugin(proc); XXX TODO this should be done once elf-loader supports unloading libs
        utility_assert(!process_isRunning(proc));

        info("process '%s' has completed or is otherwise no longer running", _process_getName(proc));
    }
}

gboolean process_wantsNotify(Process* proc, gint epollfd) {
    MAGIC_ASSERT(proc);
    if(process_isRunning(proc) && epollfd == proc->epollfd) {
        return TRUE;
    } else {
        return FALSE;
    }
}

static void _process_stop(Process* proc) {
    MAGIC_ASSERT(proc);

    /* we only have state if we are running */
    if(!process_isRunning(proc)) {
        return;
    }

    message("terminating main thread of process '%s'", _process_getName(proc));

    worker_setActiveProcess(proc);
    proc->plugin.isExecuting = TRUE;
    _process_changeContext(proc, PCTX_SHADOW, PCTX_PTH);

    /* we are in pth land, load in the pth state for this process */
    pth_gctx_t prevPthGlobalContext = pth_gctx_get();
    pth_gctx_set(proc->tstate);

    /* this should stop the thread and call the main thread cleanup function */
    if(proc->programMainThread != NULL) {
        pth_abort(proc->programMainThread);
        proc->programMainThread = NULL;
    }

    /* now we are done with all pth state */
    pth_gctx_free(proc->tstate);
    proc->tstate = NULL;

    /* revert pth global context */
    pth_gctx_set(prevPthGlobalContext);

    /* the pth threads finished or blocked somewhere and we are back in shadow land */
    _process_changeContext(proc, PCTX_PTH, PCTX_SHADOW);
    proc->plugin.isExecuting = FALSE;
    worker_setActiveProcess(NULL);

    /* free our copy of plug-in resources, and other application state */
    _process_unloadPlugin(proc);
}

static void _process_runStartTask(Process* proc, gpointer nothing) {
    _process_start(proc);
    process_unref(proc);
}

static void _process_runStopTask(Process* proc, gpointer nothing) {
    _process_stop(proc);
    process_unref(proc);
}

void process_schedule(Process* proc, gpointer nothing) {
    MAGIC_ASSERT(proc);

    SimulationTime now = worker_getCurrentTime();

    if(proc->stopTime == 0 || proc->startTime < proc->stopTime) {
        SimulationTime startDelay = proc->startTime <= now ? 1 : proc->startTime - now;
        Task* startProcessTask = task_new((TaskFunc)_process_runStartTask, proc, NULL);
        worker_scheduleTask(startProcessTask, startDelay);
        process_ref(proc);
        task_unref(startProcessTask);
    }

    if(proc->stopTime > 0 && proc->stopTime > proc->startTime) {
        SimulationTime stopDelay = proc->stopTime <= now ? 1 : proc->stopTime - now;
        Task* stopProcessTask = task_new((TaskFunc)_process_runStopTask, proc, NULL);
        worker_scheduleTask(stopProcessTask, stopDelay);
        process_ref(proc);
        task_unref(stopProcessTask);
    }
}

void process_ref(Process* proc) {
    MAGIC_ASSERT(proc);
    (proc->referenceCount)++;
}

void process_unref(Process* proc) {
    MAGIC_ASSERT(proc);
    (proc->referenceCount)--;
    utility_assert(proc->referenceCount >= 0);
    if(proc->referenceCount == 0) {
        _process_free(proc);
    }
}

gboolean process_isRunning(Process* proc) {
    MAGIC_ASSERT(proc);
    return (proc->tstate != NULL) ? TRUE : FALSE;
}

gboolean process_shouldEmulate(Process* proc) {
    return ((!proc) || (proc->activeContext == PCTX_SHADOW)) ? FALSE : TRUE;
}

/*****************************************************************
 * Begin virtual process emulation of pthread and syscalls.
 * These functions have been interposed by the preload library
 * to hijack control over the flow of execution.
 *****************************************************************/

/* static helper functions */

static gint _process_emu_addressHelper(Process* proc, gint fd, const struct sockaddr* addr, socklen_t* len,
        enum _SystemCallType type) {
    ProcessContext prevCTX = _process_changeContext(proc, proc->activeContext, PCTX_SHADOW);
    gint result = 0;

    /* check if this is a virtual socket */
    if(!host_isShadowDescriptor(proc->host, fd)){
        warning("intercepted a non-virtual descriptor");
        result = EBADF;
    } else if(addr == NULL) { /* check for proper addr */
        result = EFAULT;
    } else if(len == NULL) {
        result = EINVAL;
    }

    if(result == 0) {
        /* direct to proc->host for further checks */
        switch(type) {
            case SCT_BIND: {
                result = host_bindToInterface(proc->host, fd, addr);
                break;
            }

            case SCT_CONNECT: {
                result = host_connectToPeer(proc->host, fd, addr);
                break;
            }

            case SCT_GETPEERNAME:
            case SCT_GETSOCKNAME: {
                result = type == SCT_GETPEERNAME ?
                        host_getPeerName(proc->host, fd, addr, len) :
                        host_getSocketName(proc->host, fd, addr, len);
                break;
            }

            default: {
                result = EINVAL;
                error("unrecognized system call type");
                break;
            }
        }
    }

    _process_changeContext(proc, PCTX_SHADOW, prevCTX);

    /* check if there was an error */
    if(result != 0) {
        _process_setErrno(proc, result);
        return -1;
    }

    return 0;
}

static gssize _process_emu_sendHelper(Process* proc, gint fd, gconstpointer buf, gsize n, gint flags,
        const struct sockaddr* addr, socklen_t len) {
    /* this function MUST be called after switching in shadow context */
    utility_assert(proc->activeContext == PCTX_SHADOW);

    /* TODO flags are ignored */
    /* make sure this is a socket */
    if(!host_isShadowDescriptor(proc->host, fd)){
        _process_setErrno(proc, EBADF);
        return -1;
    }

    in_addr_t ip = 0;
    in_port_t port = 0;

    /* check if they specified an address to send to */
    if(addr != NULL && len >= sizeof(struct sockaddr_in)) {
        struct sockaddr_in* si = (struct sockaddr_in*) addr;
        ip = si->sin_addr.s_addr;
        port = si->sin_port;
    }

    gsize bytes = 0;
    gint result = host_sendUserData(proc->host, fd, buf, n, ip, port, &bytes);

    if(result != 0) {
        _process_setErrno(proc, result);
        return -1;
    }
    return (gssize) bytes;
}

static gssize _process_emu_recvHelper(Process* proc, gint fd, gpointer buf, size_t n, gint flags,
        struct sockaddr* addr, socklen_t* len) {
    /* this function MUST be called after switching in shadow context */
    utility_assert(proc->activeContext == PCTX_SHADOW);

    /* TODO flags are ignored */
    /* make sure this is a socket */
    if(!host_isShadowDescriptor(proc->host, fd)){
        _process_setErrno(proc, EBADF);
        return -1;
    }

    in_addr_t ip = 0;
    in_port_t port = 0;

    gsize bytes = 0;
    gint result = host_receiveUserData(proc->host, fd, buf, n, &ip, &port, &bytes);

    if(result != 0) {
        _process_setErrno(proc, result);
        return -1;
    }

    /* check if they wanted to know where we got the data from */
    if(addr != NULL && len != NULL && *len >= sizeof(struct sockaddr_in)) {
        struct sockaddr_in* si = (struct sockaddr_in*) addr;
        si->sin_addr.s_addr = ip;
        si->sin_port = port;
        si->sin_family = AF_INET;
        *len = sizeof(struct sockaddr_in);
    }

    return (gssize) bytes;
}

static gint _process_emu_fcntlHelper(Process* proc, int fd, int cmd, void* argp) {
    /* check if this is a socket */
    ProcessContext prevCTX = _process_changeContext(proc, proc->activeContext, PCTX_SHADOW);

    if(!host_isShadowDescriptor(proc->host, fd)){
        gint ret = 0;
        /* check if we have a mapped os fd */
        gint osfd = host_getOSHandle(proc->host, fd);
        if(osfd >= 0) {
            ret = fcntl(osfd, cmd, argp);
            if(ret < 0) {
                _process_setErrno(proc, errno);
            }
        } else {
            _process_setErrno(proc, EBADF);
            ret = -1;
        }
        _process_changeContext(proc, PCTX_SHADOW, prevCTX);
        return ret;
    }

    /* normally, the type of farg depends on the cmd */
    Descriptor* descriptor = host_lookupDescriptor(proc->host, fd);

    gint result = 0;
    if(descriptor) {
        if (cmd == F_GETFL) {
            result = descriptor_getFlags(descriptor);
        } else if (cmd == F_SETFL) {
            gint flags = GPOINTER_TO_INT(argp);
            descriptor_setFlags(descriptor, flags);
        }
    } else {
        _process_setErrno(proc, EBADF);
        result = -1;
    }

    _process_changeContext(proc, PCTX_SHADOW, prevCTX);
    return result;
}

static gint _process_emu_ioctlHelper(Process* proc, int fd, unsigned long int request, void* argp) {
    /* check if this is a socket */
    ProcessContext prevCTX = _process_changeContext(proc, proc->activeContext, PCTX_SHADOW);

    if(!host_isShadowDescriptor(proc->host, fd)){
        gint ret = 0;
        /* check if we have a mapped os fd */
        gint osfd = host_getOSHandle(proc->host, fd);
        if(osfd >= 0) {
            ret = ioctl(fd, request, argp);
            if(ret < 0) {
                _process_setErrno(proc, errno);
            }
        } else {
            _process_setErrno(proc, EBADF);
            ret = -1;
        }
        _process_changeContext(proc, PCTX_SHADOW, prevCTX);
        return ret;
    }

    gint result = 0;

    /* normally, the type of farg depends on the request */
    Descriptor* descriptor = host_lookupDescriptor(proc->host, fd);

    if(descriptor) {
        DescriptorType t = descriptor_getType(descriptor);
        if(t == DT_TCPSOCKET) {
            TCP* tcpSocket = (TCP*) descriptor;
            if(request == SIOCINQ || request == FIONREAD) {
                gsize bufferLength = tcp_getInputBufferLength(tcpSocket);
                gint* lengthOut = (gint*)argp;
                *lengthOut = (gint)bufferLength;
            } else if (request == SIOCOUTQ || request == TIOCOUTQ) {
                gsize bufferLength = tcp_getOutputBufferLength(tcpSocket);
                gint* lengthOut = (gint*)argp;
                *lengthOut = (gint)bufferLength;
            } else {
                result = ENOTTY;
            }
        } else if(t == DT_UDPSOCKET) {
            Socket* socket = (Socket*) descriptor;
            if(request == SIOCINQ || request == FIONREAD) {
                gsize bufferLength = socket_getInputBufferLength(socket);
                gint* lengthOut = (gint*)argp;
                *lengthOut = (gint)bufferLength;
            } else if (request == SIOCOUTQ || request == TIOCOUTQ) {
                gsize bufferLength = socket_getOutputBufferLength(socket);
                gint* lengthOut = (gint*)argp;
                *lengthOut = (gint)bufferLength;
            } else {
                result = ENOTTY;
            }
        } else {
            result = ENOTTY;
        }
    } else {
        result = EBADF;
    }

    _process_changeContext(proc, PCTX_SHADOW, prevCTX);
    return result;
}

static int _process_emu_selectHelper(Process* proc, int nfds, fd_set *readfds, fd_set *writefds, fd_set *exceptfds, const struct timespec *timeout) {
    /* this function MUST be called after switching in shadow context */
    utility_assert(proc->activeContext == PCTX_SHADOW);
    gint ret = 0;

    if (nfds < 0 || nfds > FD_SETSIZE) {
        _process_setErrno(proc, EINVAL);
        ret = -1;
    } else if(nfds == 0 && readfds == NULL && writefds == NULL && exceptfds == NULL && timeout != NULL) {
        /* only wait for the timeout, no file descriptor events */
        _process_changeContext(proc, PCTX_SHADOW, PCTX_PTH);
        utility_assert(proc->tstate == pth_gctx_get());
        pth_nanosleep(timeout, NULL);
        _process_changeContext(proc, PCTX_PTH, PCTX_SHADOW);
    } else {
        fd_set* tmpReadFDs = NULL;
        if(readfds) {
            tmpReadFDs = g_new0(fd_set, 1);
            FD_ZERO(tmpReadFDs);
            g_memmove(tmpReadFDs, readfds, sizeof(fd_set));
        }
        fd_set* tmpWriteFDs = NULL;
        if(writefds) {
            tmpWriteFDs = g_new0(fd_set, 1);
            FD_ZERO(tmpWriteFDs);
            g_memmove(tmpWriteFDs, writefds, sizeof(fd_set));
        }
        fd_set* tmpExceptFDs = NULL;
        if(exceptfds) {
            tmpExceptFDs = g_new0(fd_set, 1);
            FD_ZERO(tmpExceptFDs);
            g_memmove(tmpExceptFDs, exceptfds, sizeof(fd_set));
        }

        ret = host_select(proc->host, tmpReadFDs, tmpWriteFDs, tmpExceptFDs);

        if(ret == 0) {
            /* we have no events */
            struct timespec forever;
            forever.tv_sec = (__time_t)INT_MAX;
            forever.tv_nsec = 999999999;
            const struct timespec* sleepTime = NULL;

            if(timeout == NULL) {
                /* block indefinitely (until pth wakes us up again) */
                sleepTime = &forever;
            } else if(timeout->tv_sec > 0 || timeout->tv_nsec > 0) {
                /* return after timeout fires */
                sleepTime = timeout;
            } else {
                /* timeout != NULL && timeout->tv_sec == 0 && timeout->tv_nsec == 0 */
                /* return immediately */
                sleepTime = NULL;
            }

            if(sleepTime) {
                _process_changeContext(proc, PCTX_SHADOW, PCTX_PTH);
                utility_assert(proc->tstate == pth_gctx_get());
                pth_nanosleep(sleepTime, NULL);
                _process_changeContext(proc, PCTX_PTH, PCTX_SHADOW);

                /* ask shadow again */
                if(tmpReadFDs) {
                    FD_ZERO(tmpReadFDs);
                    g_memmove(tmpReadFDs, readfds, sizeof(fd_set));
                }
                if(tmpWriteFDs) {
                    FD_ZERO(tmpWriteFDs);
                    g_memmove(tmpWriteFDs, writefds, sizeof(fd_set));
                }
                if(tmpExceptFDs) {
                    FD_ZERO(tmpExceptFDs);
                    g_memmove(tmpExceptFDs, exceptfds, sizeof(fd_set));
                }

                ret = host_select(proc->host, tmpReadFDs, tmpWriteFDs, tmpExceptFDs);
            }
        }

        if(tmpReadFDs) {
            g_memmove(readfds, tmpReadFDs, sizeof(fd_set));
            g_free(tmpReadFDs);
        }
        if(tmpWriteFDs) {
            g_memmove(writefds, tmpWriteFDs, sizeof(fd_set));
            g_free(tmpWriteFDs);
        }
        if(tmpExceptFDs) {
            g_memmove(exceptfds, tmpExceptFDs, sizeof(fd_set));
            g_free(tmpExceptFDs);
        }
    }

    return ret;
}

static int _process_emu_pollHelper(Process* proc, struct pollfd *fds, nfds_t nfds, const struct timespec *timeout_ts) {
    gint ret = 0;

    /* this function MUST be called after switching in shadow context */
    utility_assert(proc->activeContext == PCTX_SHADOW);

    if(proc->fdLimit == 0) {
        struct rlimit fdRLimit;
        memset(&fdRLimit, 0, sizeof(struct rlimit));
        if(getrlimit(RLIMIT_NOFILE, &fdRLimit) == 0) {
            proc->fdLimit = (gsize) fdRLimit.rlim_cur;
        }
    }

    if(((gsize)nfds) > proc->fdLimit) {
        _process_setErrno(proc, EINVAL);
        ret = -1;
    } else if(timeout_ts == NULL || timeout_ts->tv_sec != 0 || timeout_ts->tv_nsec != 0) {
        /* either we should block forever, or block until a valid timeout,
         * neither of which shadow supports */
        warning("poll is trying to block, but Shadow doesn't support blocking without pth");
        _process_setErrno(proc, EINTR);
        ret = -1;
    } else {
        ret = host_poll(proc->host, fds, nfds);
        if(ret < 0) {
            _process_setErrno(proc, errno);
        }
    }

    return ret;
}

static int _process_emu_epollCreateHelper(Process* proc, int size, int flags) {
    /* size should be > 0, but can otherwise be completely ignored */
    if(size < 1) {
        _process_setErrno(proc, EINVAL);
        return -1;
    }
    /* the only possible flag is EPOLL_CLOEXEC, which means we should set
     * FD_CLOEXEC on the new file descriptor. just ignore for now. */
    if(flags != 0 && flags != EPOLL_CLOEXEC) {
        _process_setErrno(proc, EINVAL);
        return -1;
    }

    /* switch into shadow and create the new descriptor */
    ProcessContext prevCTX = _process_changeContext(proc, proc->activeContext, PCTX_SHADOW);

    gint handle = host_createDescriptor(proc->host, DT_EPOLL);

    if((flags & EPOLL_CLOEXEC) && (handle > 0)) {
        Descriptor* desc = host_lookupDescriptor(proc->host, handle);
        if(desc) {
            gint options = descriptor_getFlags(desc);
            options |= O_CLOEXEC;
            descriptor_setFlags(desc, options);
        }
    }

    _process_changeContext(proc, PCTX_SHADOW, prevCTX);

    return handle;
}

static int _process_emu_epollWaitHelper(Process* proc, int epfd, struct epoll_event *events, int maxevents, int timeout) {
    gint ret = 0;

    /* EINVAL if maxevents is less than or equal to zero. */
    if(maxevents <= 0) {
        _process_setErrno(proc, EINVAL);
        ret = -1;
    } else if(timeout != 0) {
        /* either we should block forever, or block until a valid timeout,
         * neither of which shadow supports */
        warning("epoll_wait is trying to block, but Shadow doesn't support blocking without pth");
        _process_setErrno(proc, EINTR);
        ret = -1;
    } else {
        /* switch to shadow context and try to get events if we have any */
        gint nEvents = 0;
        gint result = host_epollGetEvents(proc->host, epfd, events, maxevents, &nEvents);

        if(result != 0) {
            /* there was an error from shadow */
            _process_setErrno(proc, result);
            ret = -1;
        } else {
            ret = nEvents;
        }
    }

    return ret;
}

/* memory allocation family */

void* process_emu_malloc(Process* proc, size_t size) {
    ProcessContext prevCTX = _process_changeContext(proc, proc->activeContext, PCTX_SHADOW);

    void* ptr = malloc(size);
    if(size && ptr != NULL) {
        tracker_addAllocatedBytes(host_getTracker(proc->host), ptr, size);
    }
    if(ptr == NULL) {
        _process_setErrno(proc, errno);
    }

    _process_changeContext(proc, PCTX_SHADOW, prevCTX);
    return ptr;
}

void* process_emu_calloc(Process* proc, size_t nmemb, size_t size) {
    ProcessContext prevCTX = _process_changeContext(proc, proc->activeContext, PCTX_SHADOW);

    void* ptr = calloc(nmemb, size);
    if(size && ptr != NULL) {
        tracker_addAllocatedBytes(host_getTracker(proc->host), ptr, size);
    }
    if(ptr == NULL) {
        _process_setErrno(proc, errno);
    }

    _process_changeContext(proc, PCTX_SHADOW, prevCTX);
    return ptr;
}

void* process_emu_realloc(Process* proc, void *ptr, size_t size) {
    ProcessContext prevCTX = _process_changeContext(proc, proc->activeContext, PCTX_SHADOW);

    gpointer newptr = realloc(ptr, size);
    if(newptr != NULL) {
        if(ptr == NULL) {
            /* equivalent to malloc */
            if(size) {
                tracker_addAllocatedBytes(host_getTracker(proc->host), newptr, size);
            }
        } else if (size == 0) {
            /* equivalent to free */
            tracker_removeAllocatedBytes(host_getTracker(proc->host), ptr);
        } else {
            /* true realloc */
            tracker_removeAllocatedBytes(host_getTracker(proc->host), ptr);
            if(size) {
                tracker_addAllocatedBytes(host_getTracker(proc->host), newptr, size);
            }
        }
    }

    if(newptr == NULL) {
        _process_setErrno(proc, errno);
    }

    _process_changeContext(proc, PCTX_SHADOW, prevCTX);
    return newptr;
}

void process_emu_free(Process* proc, void *ptr) {
    ProcessContext prevCTX = _process_changeContext(proc, proc->activeContext, PCTX_SHADOW);
    free(ptr);
    if(ptr != NULL) {
        tracker_removeAllocatedBytes(host_getTracker(proc->host), ptr);
    }
    _process_changeContext(proc, PCTX_SHADOW, prevCTX);
}

int process_emu_posix_memalign(Process* proc, void** memptr, size_t alignment, size_t size) {
    ProcessContext prevCTX = _process_changeContext(proc, proc->activeContext, PCTX_SHADOW);
    gint ret = posix_memalign(memptr, alignment, size);
    if(ret == 0 && size) {
        tracker_addAllocatedBytes(host_getTracker(proc->host), *memptr, size);
    }
    _process_changeContext(proc, PCTX_SHADOW, prevCTX);
    return ret;
}

void* process_emu_memalign(Process* proc, size_t blocksize, size_t bytes) {
    ProcessContext prevCTX = _process_changeContext(proc, proc->activeContext, PCTX_SHADOW);
    gpointer ptr = memalign(blocksize, bytes);
    if(bytes && ptr != NULL) {
        tracker_addAllocatedBytes(host_getTracker(proc->host), ptr, bytes);
    }
    if(ptr == NULL) {
        _process_setErrno(proc, errno);
    }
    _process_changeContext(proc, PCTX_SHADOW, prevCTX);
    return ptr;
}

/* aligned_alloc doesnt exist in glibc in the current LTS version of ubuntu */
void* process_emu_aligned_alloc(Process* proc, size_t alignment, size_t size) {
    ProcessContext prevCTX = _process_changeContext(proc, proc->activeContext, PCTX_SHADOW);
    gpointer ptr = aligned_alloc(alignment, size);
    if(size && ptr != NULL) {
        tracker_addAllocatedBytes(host_getTracker(proc->host), ptr, size);
    }
    if(ptr == NULL) {
        _process_setErrno(proc, errno);
    }
    _process_changeContext(proc, PCTX_SHADOW, prevCTX);
    return ptr;
}

void* process_emu_valloc(Process* proc, size_t size) {
    ProcessContext prevCTX = _process_changeContext(proc, proc->activeContext, PCTX_SHADOW);
    gpointer ptr = valloc(size);
    if(size && ptr != NULL) {
        tracker_addAllocatedBytes(host_getTracker(proc->host), ptr, size);
    }
    if(ptr == NULL) {
        _process_setErrno(proc, errno);
    }
    _process_changeContext(proc, PCTX_SHADOW, prevCTX);
    return ptr;
}

void* process_emu_pvalloc(Process* proc, size_t size) {
    ProcessContext prevCTX = _process_changeContext(proc, proc->activeContext, PCTX_SHADOW);
    gpointer ptr = pvalloc(size);
    if(size && ptr != NULL) {
        tracker_addAllocatedBytes(host_getTracker(proc->host), ptr, size);
    }
    if(ptr == NULL) {
        _process_setErrno(proc, errno);
    }
    _process_changeContext(proc, PCTX_SHADOW, prevCTX);
    return ptr;
}

/* for fd translation */
void* process_emu_mmap(Process* proc, void *addr, size_t length, int prot, int flags,
                  int fd, off_t offset) {
    ProcessContext prevCTX = _process_changeContext(proc, proc->activeContext, PCTX_SHADOW);

    /* anonymous mappings ignore file descriptor */
    if(flags & MAP_ANONYMOUS) {
        gpointer ret = mmap(addr, length, prot, flags, -1, offset);
        if(ret == MAP_FAILED) {
            _process_setErrno(proc, errno);
        }
        _process_changeContext(proc, PCTX_SHADOW, prevCTX);
        return ret;
    }

    if (host_isShadowDescriptor(proc->host, fd)) {
        warning("mmap not implemented for Shadow descriptor types");
    } else {
        /* check if we have a mapped os fd */
        gint osfd = host_getOSHandle(proc->host, fd);
        if (osfd >= 0) {
            gpointer ret = mmap(addr, length, prot, flags, osfd, offset);
            if(ret == MAP_FAILED) {
                _process_setErrno(proc, errno);
            }
            _process_changeContext(proc, PCTX_SHADOW, prevCTX);
            return ret;
        }
    }

    _process_changeContext(proc, PCTX_SHADOW, prevCTX);

    _process_setErrno(proc, EBADF);

    return MAP_FAILED;
}


/* event family */

int process_emu_epoll_create(Process* proc, int size) {
    return _process_emu_epollCreateHelper(proc, size, 0);
}

int process_emu_epoll_create1(Process* proc, int flags) {
    return _process_emu_epollCreateHelper(proc, 1, flags);
}

int process_emu_epoll_ctl(Process* proc, int epfd, int op, int fd, struct epoll_event *event) {
    /*
     * initial checks before passing on to proc->host:
     * EINVAL if fd is the same as epfd, or the requested operation op is not
     * supported by this interface
     */
    if(epfd == fd) {
        _process_setErrno(proc, EINVAL);
        return -1;
    }

    /* switch into shadow and do the operation */
    ProcessContext prevCTX = _process_changeContext(proc, proc->activeContext, PCTX_SHADOW);
    gint result = host_epollControl(proc->host, epfd, op, fd, event);
    _process_changeContext(proc, PCTX_SHADOW, prevCTX);

    /*
     * When successful, epoll_ctl() returns zero. When an error occurs,
     * epoll_ctl() returns -1 and errno is set appropriately.
     */
    if(result != 0) {
        _process_setErrno(proc, result);
        return -1;
    } else {
        return 0;
    }
}

int process_emu_epoll_wait(Process* proc, int epfd, struct epoll_event *events, int maxevents, int timeout) {
    ProcessContext prevCTX = _process_changeContext(proc, proc->activeContext, PCTX_SHADOW);
    int ret = 0;
    if(prevCTX == PCTX_PLUGIN) {
        _process_changeContext(proc, PCTX_SHADOW, PCTX_PTH);
        utility_assert(proc->tstate == pth_gctx_get());
        ret = pth_epoll_wait(epfd, events, maxevents, timeout);
        _process_changeContext(proc, PCTX_PTH, PCTX_SHADOW);
        if(ret == -1) {
            _process_setErrno(proc, errno);
        }
    } else {
        ret = _process_emu_epollWaitHelper(proc, epfd, events, maxevents, timeout);
    }
    _process_changeContext(proc, PCTX_SHADOW, prevCTX);
    return ret;
}

int process_emu_epoll_pwait(Process* proc, int epfd, struct epoll_event *events, int maxevents, int timeout, const sigset_t *ss) {
    ProcessContext prevCTX = _process_changeContext(proc, proc->activeContext, PCTX_SHADOW);
    int ret = 0;
    if(prevCTX == PCTX_PLUGIN) {
        _process_changeContext(proc, PCTX_SHADOW, PCTX_PTH);
        utility_assert(proc->tstate == pth_gctx_get());
        ret = pth_epoll_pwait(epfd, events, maxevents, timeout, ss);
        _process_changeContext(proc, PCTX_PTH, PCTX_SHADOW);
        if(ret == -1) {
            _process_setErrno(proc, errno);
        }
    } else {
        /* shadow ignores the sigmask */
        ret = _process_emu_epollWaitHelper(proc, epfd, events, maxevents, timeout);
    }
    _process_changeContext(proc, PCTX_SHADOW, prevCTX);
    return ret;
}

/* socket/io family */

int process_emu_socket(Process* proc, int domain, int type, int protocol) {
    gboolean isNonBlockSet = FALSE;
    gboolean isCloseOnExecuteSet = FALSE;

    /* clear non-blocking flags if set to get true type */
    if(type & SOCK_NONBLOCK) {
        type = type & ~SOCK_NONBLOCK;
        isNonBlockSet = TRUE;
    }
    if(type & SOCK_CLOEXEC) {
        type = type & ~SOCK_CLOEXEC;
        isCloseOnExecuteSet = TRUE;
    }

    gint result = 0;
    ProcessContext prevCTX = _process_changeContext(proc, proc->activeContext, PCTX_SHADOW);

    /* check inputs for what we support */
    if (type != SOCK_STREAM && type != SOCK_DGRAM) {
        warning("unsupported socket type \"%i\", we only support SOCK_STREAM and SOCK_DGRAM", type);
        _process_setErrno(proc, EPROTONOSUPPORT);
        result = -1;
    } else if(domain != AF_INET && domain != AF_UNIX) {
        warning("trying to create socket with domain \"%i\", we only support AF_INET and AF_UNIX", domain);
        _process_setErrno(proc, EAFNOSUPPORT);
        result = -1;
    }

    if(result == 0) {
        /* we are all set to create the socket */
        DescriptorType dtype = type == SOCK_STREAM ? DT_TCPSOCKET : DT_UDPSOCKET;
        result = host_createDescriptor(proc->host, dtype);
        Descriptor* desc = host_lookupDescriptor(proc->host, result);

        gint options = descriptor_getFlags(desc);
        if(domain == AF_UNIX) {
            socket_setUnix(((Socket*)desc), TRUE);
        }
        if(isNonBlockSet) {
            options |= O_NONBLOCK;
        }
        if(isCloseOnExecuteSet) {
            options |= O_CLOEXEC;
        }
        descriptor_setFlags(desc, options);
    }

    _process_changeContext(proc, PCTX_SHADOW, prevCTX);
    return result;
}

int process_emu_socketpair(Process* proc, int domain, int type, int protocol, int fds[2]) {
    /* create a pair of connected sockets, i.e. a bi-directional pipe */
    if(domain != AF_UNIX) {
        _process_setErrno(proc, EAFNOSUPPORT);
        return -1;
    }

    gboolean isNonBlockSet = FALSE;
    gboolean isCloseOnExecuteSet = FALSE;

    /* clear non-blocking flags if set to get true type */
    if(type & SOCK_NONBLOCK) {
        type = type & ~SOCK_NONBLOCK;
        isNonBlockSet = TRUE;
    }
    if(type & SOCK_CLOEXEC) {
        type = type & ~SOCK_CLOEXEC;
        isCloseOnExecuteSet = TRUE;
    }

    if(type != SOCK_STREAM) {
        _process_setErrno(proc, EPROTONOSUPPORT);
        return -1;
    }

    gint result = 0;
    gint options = 0;
    ProcessContext prevCTX = _process_changeContext(proc, proc->activeContext, PCTX_SHADOW);

    if(result == 0) {
        gint handle = host_createDescriptor(proc->host, DT_SOCKETPAIR);
        // TODO handle could be -1 on error
        fds[0] = handle;
        Descriptor* desc = host_lookupDescriptor(proc->host, handle);
        // TODO desc could be NULL

        options = descriptor_getFlags(desc);
        if(isNonBlockSet) {
            options |= O_NONBLOCK;
        }
        if(isCloseOnExecuteSet) {
            options |= O_CLOEXEC;
        }
        descriptor_setFlags(desc, options);

        Descriptor* linkedDesc = (Descriptor*)channel_getLinkedChannel((Channel*)desc);
        utility_assert(linkedDesc);
        gint linkedHandle = *descriptor_getHandleReference(linkedDesc);
        fds[1] = linkedHandle;

        options = descriptor_getFlags(linkedDesc);
        if(isNonBlockSet) {
            options |= O_NONBLOCK;
        }
        if(isCloseOnExecuteSet) {
            options |= O_CLOEXEC;
        }
        descriptor_setFlags(linkedDesc, options);
    }

    _process_changeContext(proc, PCTX_SHADOW, prevCTX);
    return result;
}

int process_emu_bind(Process* proc, int fd, const struct sockaddr* addr, socklen_t len)  {
    if((addr->sa_family == AF_INET && len < sizeof(struct sockaddr_in)) ||
            (addr->sa_family == AF_UNIX && len < sizeof(struct sockaddr_un))) {
        ProcessContext prevCTX = _process_changeContext(proc, proc->activeContext, PCTX_SHADOW);
        _process_setErrno(proc, EINVAL);
        _process_changeContext(proc, PCTX_SHADOW, prevCTX);
        return -1;
    }

    return _process_emu_addressHelper(proc, fd, addr, &len, SCT_BIND);
}

int process_emu_getsockname(Process* proc, int fd, struct sockaddr* addr, socklen_t* len)  {
    return _process_emu_addressHelper(proc, fd, addr, len, SCT_GETSOCKNAME);
}

int process_emu_connect(Process* proc, int fd, const struct sockaddr* addr, socklen_t len)  {
    if((addr->sa_family == AF_INET && len < sizeof(struct sockaddr_in)) ||
            (addr->sa_family == AF_UNIX && len < sizeof(struct sockaddr_un))) {
        ProcessContext prevCTX = _process_changeContext(proc, proc->activeContext, PCTX_SHADOW);
        _process_setErrno(proc, EINVAL);
        _process_changeContext(proc, PCTX_SHADOW, prevCTX);
        return -1;
    }

    ProcessContext prevCTX = _process_changeContext(proc, proc->activeContext, PCTX_SHADOW);
    int ret = 0;
    if(prevCTX == PCTX_PLUGIN) {
        _process_changeContext(proc, PCTX_SHADOW, PCTX_PTH);
        utility_assert(proc->tstate == pth_gctx_get());
        ret = pth_connect(fd, addr, len);
        _process_changeContext(proc, PCTX_PTH, PCTX_SHADOW);
        if(ret == -1) {
            _process_setErrno(proc, errno);
        }
    } else {
        _process_changeContext(proc, PCTX_SHADOW, prevCTX);
        ret = _process_emu_addressHelper(proc, fd, addr, &len, SCT_CONNECT);
        _process_changeContext(proc, prevCTX, PCTX_SHADOW);
    }
    _process_changeContext(proc, PCTX_SHADOW, prevCTX);
    return ret;
}

int process_emu_getpeername(Process* proc, int fd, struct sockaddr* addr, socklen_t* len)  {
    return _process_emu_addressHelper(proc, fd, addr, len, SCT_GETPEERNAME);
}

ssize_t process_emu_send(Process* proc, int fd, const void *buf, size_t n, int flags) {
    ProcessContext prevCTX = _process_changeContext(proc, proc->activeContext, PCTX_SHADOW);
    gssize ret = 0;
    if(prevCTX == PCTX_PLUGIN) {
        _process_changeContext(proc, PCTX_SHADOW, PCTX_PTH);
        utility_assert(proc->tstate == pth_gctx_get());
        ret = pth_send(fd, buf, n, flags);
        _process_changeContext(proc, PCTX_PTH, PCTX_SHADOW);
        if(ret == -1) {
            _process_setErrno(proc, errno);
        }
    } else {
        ret = _process_emu_sendHelper(proc, fd, buf, n, flags, NULL, 0);
    }
    _process_changeContext(proc, PCTX_SHADOW, prevCTX);
    return ret;
}

ssize_t process_emu_sendto(Process* proc, int fd, const void *buf, size_t n, int flags, const struct sockaddr* addr, socklen_t addr_len)  {
    ProcessContext prevCTX = _process_changeContext(proc, proc->activeContext, PCTX_SHADOW);
    gssize ret = 0;
    if(prevCTX == PCTX_PLUGIN) {
        _process_changeContext(proc, PCTX_SHADOW, PCTX_PTH);
        utility_assert(proc->tstate == pth_gctx_get());
        ret = pth_sendto(fd, buf, n, flags, addr, addr_len);
        _process_changeContext(proc, PCTX_PTH, PCTX_SHADOW);
        if(ret == -1) {
            _process_setErrno(proc, errno);
        }
    } else {
        ret = _process_emu_sendHelper(proc, fd, buf, n, flags, addr, addr_len);
    }
    _process_changeContext(proc, PCTX_SHADOW, prevCTX);
    return ret;
}

ssize_t process_emu_sendmsg(Process* proc, int fd, const struct msghdr *message, int flags) {
    /* TODO implement */
    ProcessContext prevCTX = _process_changeContext(proc, proc->activeContext, PCTX_SHADOW);
    warning("sendmsg not implemented");
    _process_setErrno(proc, ENOSYS);
    _process_changeContext(proc, PCTX_SHADOW, prevCTX);
    return -1;
}

ssize_t process_emu_recv(Process* proc, int fd, void *buf, size_t n, int flags) {
    ProcessContext prevCTX = _process_changeContext(proc, proc->activeContext, PCTX_SHADOW);
    gssize ret = 0;
    if(prevCTX == PCTX_PLUGIN) {
        _process_changeContext(proc, PCTX_SHADOW, PCTX_PTH);
        utility_assert(proc->tstate == pth_gctx_get());
        ret = pth_recv(fd, buf, n, flags);
        _process_changeContext(proc, PCTX_PTH, PCTX_SHADOW);
        if(ret == -1) {
            _process_setErrno(proc, errno);
        }
    } else {
        ret = _process_emu_recvHelper(proc, fd, buf, n, flags, NULL, 0);
    }
    _process_changeContext(proc, PCTX_SHADOW, prevCTX);
    return ret;
}

ssize_t process_emu_recvfrom(Process* proc, int fd, void *buf, size_t n, int flags, struct sockaddr* addr, socklen_t *addr_len)  {
    ProcessContext prevCTX = _process_changeContext(proc, proc->activeContext, PCTX_SHADOW);
    gssize ret = 0;
    if(prevCTX == PCTX_PLUGIN) {
        _process_changeContext(proc, PCTX_SHADOW, PCTX_PTH);
        utility_assert(proc->tstate == pth_gctx_get());
        ret = pth_recvfrom(fd, buf, n, flags, addr, addr_len);
        _process_changeContext(proc, PCTX_PTH, PCTX_SHADOW);
        if(ret == -1) {
            _process_setErrno(proc, errno);
        }
    } else {
        ret = _process_emu_recvHelper(proc, fd, buf, n, flags, addr, addr_len);
    }
    _process_changeContext(proc, PCTX_SHADOW, prevCTX);
    return ret;
}

ssize_t process_emu_recvmsg(Process* proc, int fd, struct msghdr *message, int flags) {
    /* TODO implement */
    ProcessContext prevCTX = _process_changeContext(proc, proc->activeContext, PCTX_SHADOW);
    warning("recvmsg not implemented");
    _process_setErrno(proc, ENOSYS);
    _process_changeContext(proc, PCTX_SHADOW, prevCTX);
    return -1;
}

int process_emu_getsockopt(Process* proc, int fd, int level, int optname, void* optval, socklen_t* optlen) {
    if(!optlen) {
        ProcessContext prevCTX = _process_changeContext(proc, proc->activeContext, PCTX_SHADOW);
        _process_setErrno(proc, EFAULT);
        _process_changeContext(proc, PCTX_SHADOW, prevCTX);
        return -1;
    }

    ProcessContext prevCTX = _process_changeContext(proc, proc->activeContext, PCTX_SHADOW);
    Descriptor* descriptor = host_lookupDescriptor(proc->host, fd);

    gint result = 0;

    /* TODO: implement socket options */
    if(descriptor) {
        if(level == SOL_SOCKET || level == SOL_IP || level == SOL_TCP) {
            DescriptorType t = descriptor_getType(descriptor);
            switch (optname) {
                case TCP_INFO: {
                    if(t == DT_TCPSOCKET) {
                        if(optval) {
                            TCP* tcp = (TCP*)descriptor;
                            tcp_getInfo(tcp, (struct tcp_info *)optval);
                        }
                        *optlen = sizeof(struct tcp_info);
                        result = 0;
                    } else {
                        warning("called getsockopt with TCP_INFO on non-TCP socket");
                        _process_setErrno(proc, ENOPROTOOPT);
                        result = -1;
                    }

                    break;
                }

                case SO_SNDBUF: {
                    if(*optlen < sizeof(gint)) {
                        warning("called getsockopt with SO_SNDBUF with optlen < %i", (gint)(sizeof(gint)));
                        _process_setErrno(proc, EINVAL);
                        result = -1;
                    } else if (t != DT_TCPSOCKET && t != DT_UDPSOCKET) {
                        warning("called getsockopt with SO_SNDBUF on non-socket");
                        _process_setErrno(proc, ENOPROTOOPT);
                        result = -1;
                    } else {
                        if(optval) {
                            *((gint*) optval) = (gint) socket_getOutputBufferSize((Socket*)descriptor);
                        }
                        *optlen = sizeof(gint);
                    }
                    break;
                }

                case SO_RCVBUF: {
                    if(*optlen < sizeof(gint)) {
                        warning("called getsockopt with SO_RCVBUF with optlen < %i", (gint)(sizeof(gint)));
                        _process_setErrno(proc, EINVAL);
                        result = -1;
                    } else if (t != DT_TCPSOCKET && t != DT_UDPSOCKET) {
                        warning("called getsockopt with SO_RCVBUF on non-socket");
                        _process_setErrno(proc, ENOPROTOOPT);
                        result = -1;
                    } else {
                        if(optval) {
                            *((gint*) optval) = (gint) socket_getInputBufferSize((Socket*)descriptor);
                        }
                        *optlen = sizeof(gint);
                    }
                    break;
                }

                case SO_ERROR: {
                    if(optval) {
                        *((gint*)optval) = 0;
                    }
                    *optlen = sizeof(gint);

                    result = 0;
                    break;
                }

                default: {
                    warning("getsockopt optname %i not implemented", optname);
                    _process_setErrno(proc, ENOSYS);
                    result = -1;
                    break;
                }
            }
        } else {
            warning("getsockopt level %i not implemented", level);
            _process_setErrno(proc, ENOSYS);
            result = -1;
        }
    } else {
        _process_setErrno(proc, EBADF);
        result = -1;
    }

    _process_changeContext(proc, PCTX_SHADOW, prevCTX);
    return result;
}

int process_emu_setsockopt(Process* proc, int fd, int level, int optname, const void *optval, socklen_t optlen) {
    if(!optval) {
        _process_setErrno(proc, EFAULT);
        return -1;
    }

    ProcessContext prevCTX = _process_changeContext(proc, proc->activeContext, PCTX_SHADOW);
    Descriptor* descriptor = host_lookupDescriptor(proc->host, fd);

    gint result = 0;

    /* TODO: implement socket options */
    if(descriptor) {
        if(level == SOL_SOCKET) {
            DescriptorType t = descriptor_getType(descriptor);
            switch (optname) {
                case SO_SNDBUF: {
                    if(optlen < sizeof(gint)) {
                        warning("called setsockopt with SO_SNDBUF with optlen < %i", (gint)(sizeof(gint)));
                        _process_setErrno(proc, EINVAL);
                        result = -1;
                    } else if (t != DT_TCPSOCKET && t != DT_UDPSOCKET) {
                        warning("called setsockopt with SO_SNDBUF on non-socket");
                        _process_setErrno(proc, ENOPROTOOPT);
                        result = -1;
                    } else {
                        gint v = *((gint*) optval);
                        socket_setOutputBufferSize((Socket*)descriptor, (gsize)v*2);
                        if(t == DT_TCPSOCKET) {
                            tcp_disableSendBufferAutotuning((TCP*)descriptor);
                        }
                    }
                    break;
                }

                case SO_RCVBUF: {
                    if(optlen < sizeof(gint)) {
                        warning("called setsockopt with SO_RCVBUF with optlen < %i", (gint)(sizeof(gint)));
                        _process_setErrno(proc, EINVAL);
                        result = -1;
                    } else if (t != DT_TCPSOCKET && t != DT_UDPSOCKET) {
                        warning("called setsockopt with SO_RCVBUF on non-socket");
                        _process_setErrno(proc, ENOPROTOOPT);
                        result = -1;
                    } else {
                        gint v = *((gint*) optval);
                        socket_setInputBufferSize((Socket*)descriptor, (gsize)v*2);
                        if(t == DT_TCPSOCKET) {
                            tcp_disableReceiveBufferAutotuning((TCP*)descriptor);
                        }
                    }
                    break;
                }

                case SO_REUSEADDR: {
                    // TODO implement this!
                    // XXX Tor and TGen actually use this option!!
                    debug("setsockopt SO_REUSEADDR not yet implemented");
                    break;
                }

#ifdef SO_REUSEPORT
                case SO_REUSEPORT: {
                    // TODO implement this!
                    // XXX TGen actually uses this option!!
                    debug("setsockopt SO_REUSEPORT not yet implemented");
                    break;
                }
#endif

                default: {
                    warning("setsockopt optname %i not implemented", optname);
                    _process_setErrno(proc, ENOSYS);
                    result = -1;
                    break;
                }
            }
        } else {
            warning("setsockopt level %i not implemented", level);
            _process_setErrno(proc, ENOSYS);
            result = -1;
        }
    } else {
        _process_setErrno(proc, EBADF);
        result = -1;
    }

    _process_changeContext(proc, PCTX_SHADOW, prevCTX);
    return result;
}

int process_emu_listen(Process* proc, int fd, int n) {
    /* check if this is a socket */
    ProcessContext prevCTX = _process_changeContext(proc, proc->activeContext, PCTX_SHADOW);
    if(!host_isShadowDescriptor(proc->host, fd)){
        _process_changeContext(proc, PCTX_SHADOW, prevCTX);
        _process_setErrno(proc, EBADF);
        return -1;
    }

    gint result = host_listenForPeer(proc->host, fd, n);
    _process_changeContext(proc, PCTX_SHADOW, prevCTX);

    /* check if there was an error */
    if(result != 0) {
        _process_setErrno(proc, result);
        return -1;
    }

    return 0;
}

int process_emu_accept(Process* proc, int fd, struct sockaddr* addr, socklen_t* addr_len)  {
    ProcessContext prevCTX = _process_changeContext(proc, proc->activeContext, PCTX_SHADOW);
    gint ret = 0;

    if(prevCTX == PCTX_PLUGIN) {
        _process_changeContext(proc, PCTX_SHADOW, PCTX_PTH);
        utility_assert(proc->tstate == pth_gctx_get());
        ret = pth_accept(fd, addr, addr_len);
        _process_changeContext(proc, PCTX_PTH, PCTX_SHADOW);
        if(ret == -1) {
            _process_setErrno(proc, errno);
        }
    } else {
        /* check if this is a virtual socket */
        if(!host_isShadowDescriptor(proc->host, fd)){
            warning("intercepted a non-virtual descriptor");
            _process_setErrno(proc, EBADF);
            ret = -1;
        } else {
            in_addr_t ip = 0;
            in_port_t port = 0;
            gint handle = 0;

            /* direct to proc->host for further checks */
            ret = host_acceptNewPeer(proc->host, fd, &ip, &port, &handle);

            /* check if there was an error */
            if(ret != 0) {
                _process_setErrno(proc, ret);
                ret = -1;
            } else {
                ret = handle;
                if(addr != NULL && addr_len != NULL && *addr_len >= sizeof(struct sockaddr_in)) {
                    struct sockaddr_in* ai = (struct sockaddr_in*) addr;
                    ai->sin_addr.s_addr = ip;
                    ai->sin_port = port;
                    ai->sin_family = AF_INET;
                    *addr_len = sizeof(struct sockaddr_in);
                }
            }
        }
    }

    _process_changeContext(proc, PCTX_SHADOW, prevCTX);
    return ret;
}

int process_emu_accept4(Process* proc, int fd, struct sockaddr* addr, socklen_t* addr_len, int flags)  {
    /* just ignore the flags and call accept */
    if(flags) {
        ProcessContext prevCTX = _process_changeContext(proc, proc->activeContext, PCTX_SHADOW);
        debug("accept4 ignoring flags argument");
        _process_changeContext(proc, PCTX_SHADOW, prevCTX);
    }
    return process_emu_accept(proc, fd, addr, addr_len);
}

int process_emu_shutdown(Process* proc, int fd, int how) {
    ProcessContext prevCTX = _process_changeContext(proc, proc->activeContext, PCTX_SHADOW);
    warning("shutdown not implemented");
    _process_setErrno(proc, ENOSYS);
    _process_changeContext(proc, PCTX_SHADOW, prevCTX);
    return -1;
}

ssize_t process_emu_read(Process* proc, int fd, void *buff, size_t numbytes) {
    ProcessContext prevCTX = _process_changeContext(proc, proc->activeContext, PCTX_SHADOW);
    gssize ret = 0;

    if(prevCTX == PCTX_PLUGIN && host_isShadowDescriptor(proc->host, fd)) {
        _process_changeContext(proc, PCTX_SHADOW, PCTX_PTH);
        utility_assert(proc->tstate == pth_gctx_get());
        ret = pth_read(fd, buff, numbytes);
        _process_changeContext(proc, PCTX_PTH, PCTX_SHADOW);
        if(ret == -1) {
            _process_setErrno(proc, errno);
        }
    } else if(prevCTX == PCTX_PLUGIN && (fd == STDOUT_FILENO || fd == STDERR_FILENO)) {
        ret = fread(buff, numbytes, 1, _process_getIOFile(proc, fd));
    } else {
        if(host_isShadowDescriptor(proc->host, fd)){
            Descriptor* desc = host_lookupDescriptor(proc->host, fd);
            if(descriptor_getType(desc) == DT_TIMER) {
                ret = timer_read((Timer*) desc, buff, numbytes);
            } else {
                ret = _process_emu_recvHelper(proc, fd, buff, numbytes, 0, NULL, 0);
            }
        } else if(host_isRandomHandle(proc->host, fd)) {
            Random* random = host_getRandom(proc->host);
            random_nextNBytes(random, (guchar*)buff, numbytes);
            ret = (ssize_t) numbytes;
        } else {
            gint osfd = host_getOSHandle(proc->host, fd);
            if(osfd >= 0) {
                ret = read(osfd, buff, numbytes);
                if(ret < 0) {
                    _process_setErrno(proc, errno);
                }
            } else {
                _process_setErrno(proc, EBADF);
                ret = -1;
            }
        }
    }

    _process_changeContext(proc, PCTX_SHADOW, prevCTX);
    return ret;
}

ssize_t process_emu_write(Process* proc, int fd, const void *buff, size_t n) {
    gssize ret = 0;
    if(n == 0) {
        return ret;
    }
    ProcessContext prevCTX = _process_changeContext(proc, proc->activeContext, PCTX_SHADOW);

    if(prevCTX == PCTX_PLUGIN && host_isShadowDescriptor(proc->host, fd)) {
        _process_changeContext(proc, PCTX_SHADOW, PCTX_PTH);
        utility_assert(proc->tstate == pth_gctx_get());
        ret = pth_write(fd, buff, n);
        _process_changeContext(proc, PCTX_PTH, PCTX_SHADOW);
        if(ret == -1) {
            _process_setErrno(proc, errno);
        }
    } else if(prevCTX == PCTX_PLUGIN && (fd == STDOUT_FILENO || fd == STDERR_FILENO)) {
        ret = fwrite(buff, 1, n, _process_getIOFile(proc, fd));
    } else if(prevCTX == PCTX_PTH && (fd == STDOUT_FILENO || fd == STDERR_FILENO)) {
        /* XXX this hack is to remove rpth's newline char since shadow will add another one */
        if(fd == STDERR_FILENO) {
            error("%.*s", n-1, buff);
        } else {
            debug("%.*s", n-1, buff);
        }
    } else {
        if(host_isShadowDescriptor(proc->host, fd)){
            ret = _process_emu_sendHelper(proc, fd, buff, n, 0, NULL, 0);
        } else {
            gint osfd = host_getOSHandle(proc->host, fd);
            if(osfd >= 0) {
                ret = write(osfd, buff, n);
                if(ret < 0) {
                    _process_setErrno(proc, errno);
                }
            } else {
                _process_setErrno(proc, EBADF);
                ret = -1;
            }
        }
    }

    _process_changeContext(proc, PCTX_SHADOW, prevCTX);
    return ret;
}

ssize_t process_emu_readv(Process* proc, int fd, const struct iovec *iov, int iovcnt) {
    ProcessContext prevCTX = _process_changeContext(proc, proc->activeContext, PCTX_SHADOW);
    gssize ret = 0;

    if(!host_isShadowDescriptor(proc->host, fd)){
        gint osfd = host_getOSHandle(proc->host, fd);
        if (osfd >= 0) {
            ret = readv(osfd, iov, iovcnt);
            if(ret < 0) {
                _process_setErrno(proc, errno);
            }
        } else {
            _process_setErrno(proc, EBADF);
            ret = -1;
        }
    } else if (prevCTX == PCTX_PLUGIN) {
        _process_changeContext(proc, PCTX_SHADOW, PCTX_PTH);
        utility_assert(proc->tstate == pth_gctx_get());
        ret = pth_readv(fd, iov, iovcnt);
        _process_changeContext(proc, PCTX_PTH, PCTX_SHADOW);
        if(ret == -1) {
            _process_setErrno(proc, errno);
        }
    } else {
        if (iovcnt < 0 || iovcnt > IOV_MAX) {
            _process_setErrno(proc, EINVAL);
            ret = -1;
        } else {
            /* figure out how much they want to read total */
            int i = 0;
            size_t totalIOLength = 0;
            for (i = 0; i < iovcnt; i++) {
                totalIOLength += iov[i].iov_len;
            }

            if (totalIOLength == 0) {
                ret = 0;
            } else {
                /* get a temporary buffer and read to it */
                void* tempBuffer = g_malloc0(totalIOLength);
                _process_changeContext(proc, PCTX_SHADOW, prevCTX);
                ssize_t totalBytesRead = process_emu_read(proc, fd, tempBuffer, totalIOLength);
                _process_changeContext(proc, prevCTX, PCTX_SHADOW);

                if (totalBytesRead > 0) {
                    /* place all of the bytes we read in the iov buffers */
                    size_t bytesCopied = 0;
                    for (i = 0; i < iovcnt; i++) {
                        size_t bytesRemaining = (size_t) (totalBytesRead - bytesCopied);
                        size_t bytesToCopy = MIN(bytesRemaining, iov[i].iov_len);
                        g_memmove(iov[i].iov_base, tempBuffer+bytesCopied, bytesToCopy);
                        bytesCopied += bytesToCopy;
                    }
                }

                g_free(tempBuffer);
                ret = totalBytesRead;
            }
        }
    }

    _process_changeContext(proc, PCTX_SHADOW, prevCTX);
    return ret;
}

ssize_t process_emu_writev(Process* proc, int fd, const struct iovec *iov, int iovcnt) {
    ProcessContext prevCTX = _process_changeContext(proc, proc->activeContext, PCTX_SHADOW);
    gssize ret = 0;

    if(!host_isShadowDescriptor(proc->host, fd)){
        gint osfd = host_getOSHandle(proc->host, fd);
        if (osfd >= 0) {
            ret = writev(osfd, iov, iovcnt);
            if(ret < 0) {
                _process_setErrno(proc, errno);
            }
        } else {
            _process_setErrno(proc, EBADF);
            ret = -1;
        }
    } else if(prevCTX == PCTX_PLUGIN) {
        _process_changeContext(proc, PCTX_SHADOW, PCTX_PTH);
        utility_assert(proc->tstate == pth_gctx_get());
        ret = pth_writev(fd, iov, iovcnt);
        _process_changeContext(proc, PCTX_PTH, PCTX_SHADOW);
        if(ret == -1) {
            _process_setErrno(proc, errno);
        }
    } else {
        if(iovcnt < 0 || iovcnt > IOV_MAX) {
            _process_setErrno(proc, EINVAL);
            ret = -1;
        } else {
            /* figure out how much they want to write total */
            int i = 0;
            size_t totalIOLength = 0;
            for(i = 0; i < iovcnt; i++) {
                totalIOLength += iov[i].iov_len;
            }

            if(totalIOLength == 0) {
                ret = 0;
            } else {
                /* get a temporary buffer and write to it */
                void* tempBuffer = g_malloc0(totalIOLength);
                size_t bytesCopied = 0;
                for(i = 0; i < iovcnt; i++) {
                    g_memmove(tempBuffer+bytesCopied, iov[i].iov_base, iov[i].iov_len);
                    bytesCopied += iov[i].iov_len;
                }

                ssize_t totalBytesWritten = 0;
                if(bytesCopied > 0) {
                    /* try to write all of the bytes we got from the iov buffers */
                    _process_changeContext(proc, PCTX_SHADOW, prevCTX);
                    totalBytesWritten = process_emu_write(proc, fd, tempBuffer, bytesCopied);
                    _process_changeContext(proc, prevCTX, PCTX_SHADOW);
                }

                g_free(tempBuffer);
                ret = totalBytesWritten;
            }
        }
    }

    _process_changeContext(proc, PCTX_SHADOW, prevCTX);
    return ret;
}

ssize_t process_emu_pread(Process* proc, int fd, void *buff, size_t numbytes, off_t offset) {
    gssize ret = 0;
    ProcessContext prevCTX = _process_changeContext(proc, proc->activeContext, PCTX_SHADOW);

    if(prevCTX == PCTX_PLUGIN && host_isShadowDescriptor(proc->host, fd)) {
        _process_changeContext(proc, PCTX_SHADOW, PCTX_PTH);
        utility_assert(proc->tstate == pth_gctx_get());
        ret = pth_pread(fd, buff, numbytes, offset);
        _process_changeContext(proc, PCTX_PTH, PCTX_SHADOW);
        if(ret == -1) {
            _process_setErrno(proc, errno);
        }
    } else if(prevCTX == PCTX_PLUGIN && (fd == STDOUT_FILENO || fd == STDERR_FILENO)) {
        ret = fread(buff, numbytes, 1, _process_getIOFile(proc, fd));
    } else {
        if(host_isShadowDescriptor(proc->host, fd)){
            warning("pread on shadow file descriptors is not currently supported");
            _process_setErrno(proc, ENOSYS);
            ret = -1;
        } else {
            gint osfd = host_getOSHandle(proc->host, fd);
            if(osfd >= 0) {
                ret = pread(osfd, buff, numbytes, offset);
                if(ret < 0) {
                    _process_setErrno(proc, errno);
                }
            } else {
                _process_setErrno(proc, EBADF);
                ret = -1;
            }
        }
    }

    _process_changeContext(proc, PCTX_SHADOW, prevCTX);
    return ret;
}

ssize_t process_emu_pwrite(Process* proc, int fd, const void *buf, size_t nbytes, off_t offset)
{
    gssize ret = 0;
    ProcessContext prevCTX = _process_changeContext(proc, proc->activeContext, PCTX_SHADOW);

    if(prevCTX == PCTX_PLUGIN && host_isShadowDescriptor(proc->host, fd)) {
        _process_changeContext(proc, PCTX_SHADOW, PCTX_PTH);
        utility_assert(proc->tstate == pth_gctx_get());
        ret = pth_pwrite(fd, buf, nbytes, offset);
        _process_changeContext(proc, PCTX_PTH, PCTX_SHADOW);
        if(ret == -1) {
            _process_setErrno(proc, errno);
        }
    } else if(prevCTX == PCTX_PLUGIN && (fd == STDOUT_FILENO || fd == STDERR_FILENO)) {
        ret = fwrite(buf, 1, nbytes, _process_getIOFile(proc, fd));
    } else {
        if(host_isShadowDescriptor(proc->host, fd)){
            warning("pwrite on shadow file descriptors is not currently supported");
            _process_setErrno(proc, ENOSYS);
            ret = -1;
        } else {
            gint osfd = host_getOSHandle(proc->host, fd);
            if(osfd >= 0) {
                ret = pwrite(fd, buf, nbytes, offset);
                if(ret < 0) {
                    _process_setErrno(proc, errno);
                }
            } else {
                _process_setErrno(proc, EBADF);
                ret = -1;
            }
        }
    }

    _process_changeContext(proc, PCTX_SHADOW, prevCTX);
    return ret;
}

int process_emu_close(Process* proc, int fd) {
    /* check if this is a socket */
    ProcessContext prevCTX = _process_changeContext(proc, proc->activeContext, PCTX_SHADOW);

    if(!host_isShadowDescriptor(proc->host, fd)){
        gint ret = 0;
        /* check if we have a mapped os fd */
        gint osfd = host_getOSHandle(proc->host, fd);
        if(osfd == STDOUT_FILENO) {
            if(proc->stdoutFile) {
                ret = fclose(proc->stdoutFile);
                if(ret == EOF) {
                    _process_setErrno(proc, errno);
                }
            }
        } else if (osfd == STDERR_FILENO) {
            if(proc->stderrFile) {
                ret = fclose(proc->stderrFile);
                if(ret == EOF) {
                    _process_setErrno(proc, errno);
                }
            }
        } else if(osfd >= 0) {
            ret = close(osfd);
            if(ret < 0) {
                _process_setErrno(proc, errno);
            }
            host_destroyShadowHandle(proc->host, fd);
        } else {
            _process_setErrno(proc, EBADF);
            ret = -1;
        }
        _process_changeContext(proc, PCTX_SHADOW, prevCTX);
        return ret;
    }

    gint r = host_closeUser(proc->host, fd);
    _process_changeContext(proc, PCTX_SHADOW, prevCTX);
    return r;
}

int process_emu_fcntl(Process* proc, int fd, int cmd, void* argp) {
    return _process_emu_fcntlHelper(proc, fd, cmd, argp);
}

int process_emu_ioctl(Process* proc, int fd, unsigned long int request, void* argp) {
    return _process_emu_ioctlHelper(proc, fd, request, argp);
}

int process_emu_pipe2(Process* proc, int pipefds[2], int flags) {
    ProcessContext prevCTX = _process_changeContext(proc, proc->activeContext, PCTX_SHADOW);
    gint result = 0;

    /* check inputs for what we support */
    if(flags & O_DIRECT) {
        warning("we don't support pipes in 'O_DIRECT' mode, ignoring");
    }

    gint handle = host_createDescriptor(proc->host, DT_PIPE);
    pipefds[0] = handle; /* reader */
    Descriptor* desc = host_lookupDescriptor(proc->host, handle);

    if(desc) {
        gint options = descriptor_getFlags(desc);
        if(flags & O_NONBLOCK) {
            options |= O_NONBLOCK;
        }
        if(flags & O_CLOEXEC) {
            options |= O_CLOEXEC;
        }
        descriptor_setFlags(desc, options);
    }

    Descriptor* linkedDesc = (Descriptor*)channel_getLinkedChannel((Channel*)desc);
    utility_assert(linkedDesc);
    gint linkedHandle = *descriptor_getHandleReference(linkedDesc);
    pipefds[1] = linkedHandle; /* writer */

    if(linkedDesc) {
        gint options = descriptor_getFlags(linkedDesc);
        if(flags & O_NONBLOCK) {
            options |= O_NONBLOCK;
        }
        if(flags & O_CLOEXEC) {
            options |= O_CLOEXEC;
        }
        descriptor_setFlags(linkedDesc, options);
    }

    _process_changeContext(proc, PCTX_SHADOW, prevCTX);

    if(result != 0) {
        _process_setErrno(proc, result);
        return -1;
    }

    return 0;
}

int process_emu_pipe(Process* proc, int pipefds[2]) {
    return process_emu_pipe2(proc, pipefds, O_NONBLOCK);
}

int process_emu_getifaddrs(Process* proc, struct ifaddrs **ifap) {
    if(!ifap) {
        ProcessContext prevCTX = _process_changeContext(proc, proc->activeContext, PCTX_SHADOW);
        _process_setErrno(proc, EINVAL);
        _process_changeContext(proc, PCTX_SHADOW, prevCTX);
        return -1;
    }

    /* we always have loopback */
    struct ifaddrs *i = g_new0(struct ifaddrs, 1);
    i->ifa_flags = (IFF_UP | IFF_RUNNING | IFF_LOOPBACK);
    i->ifa_name = g_strdup("lo");

    i->ifa_addr = g_new0(struct sockaddr, 1);
    i->ifa_addr->sa_family = AF_INET;
    ((struct sockaddr_in *) i->ifa_addr)->sin_addr.s_addr = address_stringToIP("127.0.0.1");

    /* add the default net address */
    Address* defaultAddress = host_getDefaultAddress(proc->host);
    if(defaultAddress != NULL) {
        struct ifaddrs *j = g_new0(struct ifaddrs, 1);
        j->ifa_flags = (IFF_UP | IFF_RUNNING);
        j->ifa_name = g_strdup("eth0");

        j->ifa_addr = g_new0(struct sockaddr, 1);
        j->ifa_addr->sa_family = AF_INET;
        ((struct sockaddr_in *) j->ifa_addr)->sin_addr.s_addr = (in_addr_t)address_toNetworkIP(defaultAddress);

        i->ifa_next = j;
    }

    *ifap = i;
    return 0;
}

void process_emu_freeifaddrs(Process* proc, struct ifaddrs *ifa) {
    struct ifaddrs* iter = ifa;
    while(iter != NULL) {
        struct ifaddrs* next = iter->ifa_next;
        if(iter->ifa_addr) {
            g_free(iter->ifa_addr);
        }
        if(iter->ifa_name) {
            g_free(iter->ifa_name);
        }
        g_free(iter);
        iter = next;
    }
}

/* polling */

unsigned int process_emu_sleep(Process* proc, unsigned int sec) {
    ProcessContext prevCTX = _process_changeContext(proc, proc->activeContext, PCTX_SHADOW);
    unsigned int ret = 0;
    if(prevCTX == PCTX_PLUGIN) {
        _process_changeContext(proc, PCTX_SHADOW, PCTX_PTH);
        utility_assert(proc->tstate == pth_gctx_get());
        ret = pth_sleep(sec);
        _process_changeContext(proc, PCTX_PTH, PCTX_SHADOW);
        if(ret == -1) {
            _process_setErrno(proc, errno);
        }
    } else {
        warning("sleep() not currently implemented by shadow");
        _process_setErrno(proc, ENOSYS);
        ret = -1;
    }
    _process_changeContext(proc, PCTX_SHADOW, prevCTX);
    return ret;
}

int process_emu_usleep(Process* proc, unsigned int sec) {
    ProcessContext prevCTX = _process_changeContext(proc, proc->activeContext, PCTX_SHADOW);
    int ret = 0;
    if(prevCTX == PCTX_PLUGIN) {
        _process_changeContext(proc, PCTX_SHADOW, PCTX_PTH);
        utility_assert(proc->tstate == pth_gctx_get());
        ret = pth_usleep(sec);
        _process_changeContext(proc, PCTX_PTH, PCTX_SHADOW);
        if(ret == -1) {
            _process_setErrno(proc, errno);
        }
    } else {
        warning("usleep() not currently implemented by shadow");
        _process_setErrno(proc, ENOSYS);
        ret = -1;
    }
    _process_changeContext(proc, PCTX_SHADOW, prevCTX);
    return ret;
}

int process_emu_nanosleep(Process* proc, const struct timespec *rqtp, struct timespec *rmtp) {
    ProcessContext prevCTX = _process_changeContext(proc, proc->activeContext, PCTX_SHADOW);
    int ret = 0;
    if(prevCTX == PCTX_PLUGIN) {
        _process_changeContext(proc, PCTX_SHADOW, PCTX_PTH);
        utility_assert(proc->tstate == pth_gctx_get());
        ret = pth_nanosleep(rqtp, rmtp);
        _process_changeContext(proc, PCTX_PTH, PCTX_SHADOW);
        if(ret == -1) {
            _process_setErrno(proc, errno);
        }
    } else {
        warning("nanosleep() not currently implemented by shadow");
        _process_setErrno(proc, ENOSYS);
        ret = -1;
    }
    _process_changeContext(proc, PCTX_SHADOW, prevCTX);
    return ret;
}

int process_emu_select(Process* proc, int nfds, fd_set *readfds, fd_set *writefds,
                    fd_set *exceptfds, struct timeval *timeout) {
    ProcessContext prevCTX = _process_changeContext(proc, proc->activeContext, PCTX_SHADOW);
    int ret = 0;
    if(prevCTX == PCTX_PLUGIN) {
        _process_changeContext(proc, PCTX_SHADOW, PCTX_PTH);
        utility_assert(proc->tstate == pth_gctx_get());
        ret = pth_select(nfds, readfds, writefds, exceptfds, timeout);
        _process_changeContext(proc, PCTX_PTH, PCTX_SHADOW);
        if(ret == -1) {
            _process_setErrno(proc, errno);
        }
    } else {
        struct timespec timeout_ts;
        timeout_ts.tv_sec = timeout->tv_sec;
        timeout_ts.tv_nsec = (__syscall_slong_t)(timeout->tv_usec * 1000);
        ret = _process_emu_selectHelper(proc, nfds, readfds, writefds, exceptfds, &timeout_ts);
    }
    _process_changeContext(proc, PCTX_SHADOW, prevCTX);
    return ret;
}

int process_emu_pselect(Process* proc, int nfds, fd_set *readfds, fd_set *writefds,
                    fd_set *exceptfds, const struct timespec *timeout, const sigset_t *sigmask) {
    ProcessContext prevCTX = _process_changeContext(proc, proc->activeContext, PCTX_SHADOW);
    int ret = 0;
    if(prevCTX == PCTX_PLUGIN) {
        _process_changeContext(proc, PCTX_SHADOW, PCTX_PTH);
        utility_assert(proc->tstate == pth_gctx_get());
        ret = pth_pselect(nfds, readfds, writefds, exceptfds, timeout, sigmask);
        _process_changeContext(proc, PCTX_PTH, PCTX_SHADOW);
        if(ret == -1) {
            _process_setErrno(proc, errno);
        }
    } else {
        ret = _process_emu_selectHelper(proc, nfds, readfds, writefds, exceptfds, timeout);
    }
    _process_changeContext(proc, PCTX_SHADOW, prevCTX);
    return ret;
}

int process_emu_poll(Process* proc, struct pollfd *pfd, nfds_t nfd, int timeout) {
    ProcessContext prevCTX = _process_changeContext(proc, proc->activeContext, PCTX_SHADOW);
    int ret = 0;
    if(prevCTX == PCTX_PLUGIN) {
        _process_changeContext(proc, PCTX_SHADOW, PCTX_PTH);
        utility_assert(proc->tstate == pth_gctx_get());
        ret = pth_poll(pfd, nfd, timeout);
        _process_changeContext(proc, PCTX_PTH, PCTX_SHADOW);
        if(ret == -1) {
            _process_setErrno(proc, errno);
        }
    } else {
        struct timespec timeout_ts;
        timeout_ts.tv_sec = timeout / 1000;
        timeout_ts.tv_nsec = (__syscall_slong_t)((timeout % 1000) * 100000);
        ret = _process_emu_pollHelper(proc, pfd, nfd, &timeout_ts);
    }
    _process_changeContext(proc, PCTX_SHADOW, prevCTX);
    return ret;
}

int process_emu_ppoll(Process* proc, struct pollfd *fds, nfds_t nfds, const struct timespec *timeout_ts, const sigset_t *sigmask) {
    ProcessContext prevCTX = _process_changeContext(proc, proc->activeContext, PCTX_SHADOW);
    int ret = 0;
    if(prevCTX == PCTX_PLUGIN) {
        _process_changeContext(proc, PCTX_SHADOW, PCTX_PTH);
        utility_assert(proc->tstate == pth_gctx_get());
        ret = pth_ppoll(fds, nfds, timeout_ts, sigmask);
        _process_changeContext(proc, PCTX_PTH, PCTX_SHADOW);
        if(ret == -1) {
            _process_setErrno(proc, errno);
        }
    } else {
        ret = _process_emu_pollHelper(proc, fds, nfds, timeout_ts);
    }
    _process_changeContext(proc, PCTX_SHADOW, prevCTX);
    return ret;
}

pid_t process_emu_fork(Process* proc) {
    ProcessContext prevCTX = _process_changeContext(proc, proc->activeContext, PCTX_SHADOW);
    pid_t ret = 0;
    if(prevCTX == PCTX_PLUGIN) {
        _process_changeContext(proc, PCTX_SHADOW, PCTX_PTH);
        utility_assert(proc->tstate == pth_gctx_get());
        ret = pth_fork();
        _process_changeContext(proc, PCTX_PTH, PCTX_SHADOW);
        if(ret == -1) {
            _process_setErrno(proc, errno);
        }
    } else {
        warning("fork() not currently implemented by shadow");
        _process_setErrno(proc, ENOSYS);
        ret = -1;
    }
    _process_changeContext(proc, PCTX_SHADOW, prevCTX);
    return ret;
}

int process_emu_system(Process* proc, const char *cmd) {
    ProcessContext prevCTX = _process_changeContext(proc, proc->activeContext, PCTX_SHADOW);
    int ret = 0;
    if(prevCTX == PCTX_PLUGIN) {
        _process_changeContext(proc, PCTX_SHADOW, PCTX_PTH);
        utility_assert(proc->tstate == pth_gctx_get());
        ret = pth_system(cmd);
        _process_changeContext(proc, PCTX_PTH, PCTX_SHADOW);
        if(ret == -1) {
            _process_setErrno(proc, errno);
        }
    } else {
        warning("system() not currently implemented by shadow");
        _process_setErrno(proc, ENOSYS);
        ret = -1;
    }
    _process_changeContext(proc, PCTX_SHADOW, prevCTX);
    return ret;
}

int process_emu_sigwait(Process* proc, const sigset_t *set, int *sig) {
    ProcessContext prevCTX = _process_changeContext(proc, proc->activeContext, PCTX_SHADOW);
    int ret = 0;
    if(prevCTX == PCTX_PLUGIN) {
        _process_changeContext(proc, PCTX_SHADOW, PCTX_PTH);
        utility_assert(proc->tstate == pth_gctx_get());
        ret = pth_sigwait(set, sig);
        _process_changeContext(proc, PCTX_PTH, PCTX_SHADOW);
        if(ret == -1) {
            _process_setErrno(proc, errno);
        }
    } else {
        warning("sigwait() not currently implemented by shadow");
        _process_setErrno(proc, ENOSYS);
        ret = -1;
    }
    _process_changeContext(proc, PCTX_SHADOW, prevCTX);
    return ret;
}

pid_t process_emu_waitpid(Process* proc, pid_t pid, int *status, int options) {
    ProcessContext prevCTX = _process_changeContext(proc, proc->activeContext, PCTX_SHADOW);
    pid_t ret = 0;
    if(prevCTX == PCTX_PLUGIN) {
        _process_changeContext(proc, PCTX_SHADOW, PCTX_PTH);
        utility_assert(proc->tstate == pth_gctx_get());
        ret = pth_waitpid(pid, status, options);
        _process_changeContext(proc, PCTX_PTH, PCTX_SHADOW);
        if(ret == -1) {
            _process_setErrno(proc, errno);
        }
    } else {
        warning("waitpid() not currently implemented by shadow");
        _process_setErrno(proc, ENOSYS);
        ret = -1;
    }
    _process_changeContext(proc, PCTX_SHADOW, prevCTX);
    return ret;
}

/* timers */

int process_emu_eventfd(Process* proc, int initval, int flags) {
    ProcessContext prevCTX = _process_changeContext(proc, proc->activeContext, PCTX_SHADOW);
    gint result = 0;

    gint osfd = eventfd(initval, flags);
    if(osfd == -1) {
        _process_setErrno(proc, errno);
    }

    gint shadowfd = osfd >= 3 ? host_createShadowHandle(proc->host, osfd) : osfd;

    _process_changeContext(proc, PCTX_SHADOW, prevCTX);
    result = shadowfd;
    return result;
}

int process_emu_timerfd_create(Process* proc, int clockid, int flags) {
    ProcessContext prevCTX = _process_changeContext(proc, proc->activeContext, PCTX_SHADOW);

    gint result = host_createDescriptor(proc->host, DT_TIMER);
    if(result > 0) {
        Descriptor* desc = host_lookupDescriptor(proc->host, result);
        if(desc) {
            gint options = descriptor_getFlags(desc);
            if(flags & TFD_NONBLOCK) {
                options |= O_NONBLOCK;
            }
            if(flags & TFD_CLOEXEC) {
                options |= O_CLOEXEC;
            }
            descriptor_setFlags(desc, options);
        }
    }
    if(result < 0) {
        _process_setErrno(proc, errno);
    }

    _process_changeContext(proc, PCTX_SHADOW, prevCTX);

    return result;
}

int process_emu_timerfd_settime(Process* proc, int fd, int flags,
                           const struct itimerspec *new_value,
                           struct itimerspec *old_value) {
    ProcessContext prevCTX = _process_changeContext(proc, proc->activeContext, PCTX_SHADOW);
    gint ret = 0;

    Descriptor* desc = host_lookupDescriptor(proc->host, fd);
    if(!desc) {
        _process_setErrno(proc, EBADF);
        ret = -1;
    } else if(descriptor_getType(desc) != DT_TIMER) {
        _process_setErrno(proc, EINVAL);
        ret = -1;
    } else {
        ret = timer_setTime((Timer*)desc, flags, new_value, old_value);
        if(ret < 0) {
            _process_setErrno(proc, errno);
        }
    }

    _process_changeContext(proc, PCTX_SHADOW, prevCTX);
    return ret;
}

int process_emu_timerfd_gettime(Process* proc, int fd, struct itimerspec *curr_value) {
    ProcessContext prevCTX = _process_changeContext(proc, proc->activeContext, PCTX_SHADOW);
    gint ret = 0;

    Descriptor* desc = host_lookupDescriptor(proc->host, fd);
    if(!desc) {
        _process_setErrno(proc, EBADF);
        ret = -1;
    } else if(descriptor_getType(desc) != DT_TIMER) {
        _process_setErrno(proc, EINVAL);
        ret = -1;
    } else {
        ret = timer_getTime((Timer*)desc, curr_value);
        if(ret < 0) {
            _process_setErrno(proc, errno);
        }
    }

    _process_changeContext(proc, PCTX_SHADOW, prevCTX);
    return ret;
}


/* file specific */

int process_emu_fileno(Process* proc, FILE *stream) {
    ProcessContext prevCTX = _process_changeContext(proc, proc->activeContext, PCTX_SHADOW);

    gint osfd = fileno(stream);
    if(osfd == -1) {
        _process_setErrno(proc, errno);
    }
    gint shadowfd = host_getShadowHandle(proc->host, osfd);

    _process_changeContext(proc, PCTX_SHADOW, prevCTX);
    return (shadowfd >= 0) ? shadowfd : osfd;
}

int process_emu_open(Process* proc, const char *pathname, int flags, mode_t mode) {
    ProcessContext prevCTX = _process_changeContext(proc, proc->activeContext, PCTX_SHADOW);
    int result = 0;

    if(prevCTX == PCTX_PLUGIN && g_ascii_strncasecmp(pathname, "/etc/localtime", 14) == 0) {
        /* return error, glib will use UTC time */
        result = -1;
        _process_setErrno(proc, EEXIST);
    } else {
        gint osfd = open(pathname, flags, mode);
        if(osfd == -1) {
            _process_setErrno(proc, errno);
        }
        gint shadowfd = osfd >= 3 ? host_createShadowHandle(proc->host, osfd) : osfd;

        if(utility_isRandomPath((gchar*)pathname)) {
            host_setRandomHandle(proc->host, shadowfd);
        }

        result = shadowfd;
    }

    _process_changeContext(proc, PCTX_SHADOW, prevCTX);
    return result;
}

int process_emu_open64(Process* proc, const char *pathname, int flags, mode_t mode) {
    return process_emu_open(proc, pathname, flags, mode);
}

int process_emu_creat(Process* proc, const char *pathname, mode_t mode) {
    ProcessContext prevCTX = _process_changeContext(proc, proc->activeContext, PCTX_SHADOW);

    gint osfd = creat(pathname, mode);
    if(osfd == -1) {
        _process_setErrno(proc, errno);
    }
    gint shadowfd = osfd >= 3 ? host_createShadowHandle(proc->host, osfd) : osfd;

    _process_changeContext(proc, PCTX_SHADOW, prevCTX);
    return shadowfd;
}

FILE *process_emu_fopen(Process* proc, const char *path, const char *mode) {
    ProcessContext prevCTX = _process_changeContext(proc, proc->activeContext, PCTX_SHADOW);

    FILE* osfile = NULL;
    if(prevCTX == PCTX_PLUGIN && g_ascii_strncasecmp(path, "/etc/localtime", 14) == 0) {
        /* return error, glib will use UTC time */
        _process_setErrno(proc, EEXIST);
    } else {
        osfile = fopen(path, mode);
        if(osfile == NULL) {
            _process_setErrno(proc, errno);
        }
        if(osfile) {
            gint osfd = fileno(osfile);
            if(osfd == -1) {
                _process_setErrno(proc, errno);
            }
            gint shadowfd = osfd >= 3 ? host_createShadowHandle(proc->host, osfd) : osfd;

            if(utility_isRandomPath((gchar*)path)) {
                host_setRandomHandle(proc->host, shadowfd);
            }
        }
    }

    _process_changeContext(proc, PCTX_SHADOW, prevCTX);
    return osfile;
}

FILE *process_emu_fopen64(Process* proc, const char *path, const char *mode) {
    return process_emu_fopen(proc, path, mode);
}

FILE *process_emu_fdopen(Process* proc, int fd, const char *mode) {
    ProcessContext prevCTX = _process_changeContext(proc, proc->activeContext, PCTX_SHADOW);

    if (host_isShadowDescriptor(proc->host, fd)) {
        warning("fdopen not implemented for Shadow descriptor types");
    } else {
        /* check if we have a mapped os fd */
        gint osfd = host_getOSHandle(proc->host, fd);
        if (osfd >= 0) {
            FILE* osfile = fdopen(osfd, mode);
            if(osfile == NULL) {
                _process_setErrno(proc, errno);
            }
            _process_changeContext(proc, PCTX_SHADOW, prevCTX);
            return osfile;
        }
    }

    _process_changeContext(proc, PCTX_SHADOW, prevCTX);

    _process_setErrno(proc, EBADF);
    return NULL;
}

int process_emu_dup(Process* proc, int oldfd) {
    ProcessContext prevCTX = _process_changeContext(proc, proc->activeContext, PCTX_SHADOW);

    if (host_isShadowDescriptor(proc->host, oldfd)) {
        warning("dup not implemented for Shadow descriptor types");
    } else {
        /* check if we have a mapped os fd */
        gint osfdOld = host_getOSHandle(proc->host, oldfd);
        if (osfdOld >= 0) {
            gint osfd = dup(osfdOld);
            if(osfd == -1) {
                _process_setErrno(proc, errno);
            }
            gint shadowfd = osfd >= 3 ? host_createShadowHandle(proc->host, osfd) : osfd;
            _process_changeContext(proc, PCTX_SHADOW, prevCTX);
            return osfd;
        }
    }

    _process_changeContext(proc, PCTX_SHADOW, prevCTX);

    _process_setErrno(proc, EBADF);
    return -1;
}

int process_emu_dup2(Process* proc, int oldfd, int newfd) {
    ProcessContext prevCTX = _process_changeContext(proc, proc->activeContext, PCTX_SHADOW);

    if (host_isShadowDescriptor(proc->host, oldfd) || host_isShadowDescriptor(proc->host, newfd)) {
        warning("dup2 not implemented for Shadow descriptor types");
    } else {
        /* check if we have mapped os fds */
        gint osfdOld = host_getOSHandle(proc->host, oldfd);
        gint osfdNew = host_getOSHandle(proc->host, newfd);

        /* if the newfd is not mapped, then we need to map it later */
        gboolean isMapped = osfdNew >= 3 ? TRUE : FALSE;
        osfdNew = osfdNew == -1 ? newfd : osfdNew;

        if (osfdOld >= 0) {
            gint osfd = dup2(osfdOld, osfdNew);
            if(osfd == -1) {
                _process_setErrno(proc, errno);
            }

            gint shadowfd = !isMapped && osfd >= 3 ? host_createShadowHandle(proc->host, osfd) : osfd;

            _process_changeContext(proc, PCTX_SHADOW, prevCTX);
            return shadowfd;
        }
    }

    _process_changeContext(proc, PCTX_SHADOW, prevCTX);

    _process_setErrno(proc, EBADF);
    return -1;
}

int process_emu_dup3(Process* proc, int oldfd, int newfd, int flags) {
    if(oldfd == newfd) {
        _process_setErrno(proc, EINVAL);
        return -1;
    }

    ProcessContext prevCTX = _process_changeContext(proc, proc->activeContext, PCTX_SHADOW);

    if (host_isShadowDescriptor(proc->host, oldfd) || host_isShadowDescriptor(proc->host, newfd)) {
        warning("dup3 not implemented for Shadow descriptor types");
    } else {
        /* check if we have mapped os fds */
        gint osfdOld = host_getOSHandle(proc->host, oldfd);
        gint osfdNew = host_getOSHandle(proc->host, newfd);

        /* if the newfd is not mapped, then we need to map it later */
        gboolean isMapped = osfdNew >= 3 ? TRUE : FALSE;
        osfdNew = osfdNew == -1 ? newfd : osfdNew;

        if (osfdOld >= 0) {
            gint osfd = dup3(osfdOld, osfdNew, flags);
            if(osfd == -1) {
                _process_setErrno(proc, errno);
            }

            gint shadowfd = !isMapped && osfd >= 3 ? host_createShadowHandle(proc->host, osfd) : osfd;

            _process_changeContext(proc, PCTX_SHADOW, prevCTX);
            return shadowfd;
        }
    }

    _process_changeContext(proc, PCTX_SHADOW, prevCTX);

    _process_setErrno(proc, EBADF);
    return -1;
}

int process_emu_fclose(Process* proc, FILE *fp) {
    ProcessContext prevCTX = _process_changeContext(proc, proc->activeContext, PCTX_SHADOW);

    gint osfd = fileno(fp);
    if(osfd == -1) {
        _process_setErrno(proc, errno);
    }
    gint shadowHandle = host_getShadowHandle(proc->host, osfd);

    gint ret = fclose(fp);
    if(osfd == EOF) {
        _process_setErrno(proc, errno);
    }
    host_destroyShadowHandle(proc->host, shadowHandle);

    _process_changeContext(proc, PCTX_SHADOW, prevCTX);
    return ret;
}

/* fstat redirects to this */
int process_emu___fxstat (Process* proc, int ver, int fd, struct stat *buf) {
    ProcessContext prevCTX = _process_changeContext(proc, proc->activeContext, PCTX_SHADOW);

    if (host_isShadowDescriptor(proc->host, fd)) {
        warning("fstat not implemented for Shadow descriptor types");
    } else {
        /* check if we have a mapped os fd */
        gint osfd = host_getOSHandle(proc->host, fd);
        if (osfd >= 0) {
            gint ret = fstat(osfd, buf);
            if(ret == -1) {
                _process_setErrno(proc, errno);
            }
            _process_changeContext(proc, PCTX_SHADOW, prevCTX);
            return ret;
        }
    }

    _process_changeContext(proc, PCTX_SHADOW, prevCTX);

    _process_setErrno(proc, EBADF);
    return -1;
}

/* fstat64 redirects to this */
int process_emu___fxstat64 (Process* proc, int ver, int fd, struct stat64 *buf) {
    ProcessContext prevCTX = _process_changeContext(proc, proc->activeContext, PCTX_SHADOW);

    if (host_isShadowDescriptor(proc->host, fd)) {
        warning("fstat64 not implemented for Shadow descriptor types");
    } else {
        /* check if we have a mapped os fd */
        gint osfd = host_getOSHandle(proc->host, fd);
        if (osfd >= 0) {
            gint ret = fstat64(osfd, buf);
            if(ret == -1) {
                _process_setErrno(proc, errno);
            }
            _process_changeContext(proc, PCTX_SHADOW, prevCTX);
            return ret;
        }
    }

    _process_changeContext(proc, PCTX_SHADOW, prevCTX);

    _process_setErrno(proc, EBADF);
    return -1;
}

int process_emu_fstatfs (Process* proc, int fd, struct statfs *buf) {
    ProcessContext prevCTX = _process_changeContext(proc, proc->activeContext, PCTX_SHADOW);

    if (host_isShadowDescriptor(proc->host, fd)) {
        warning("fstatfs not implemented for Shadow descriptor types");
    } else {
        /* check if we have a mapped os fd */
        gint osfd = host_getOSHandle(proc->host, fd);
        if (osfd >= 0) {
            gint ret = fstatfs(osfd, buf);
            if(ret == -1) {
                _process_setErrno(proc, errno);
            }
            _process_changeContext(proc, PCTX_SHADOW, prevCTX);
            return ret;
        }
    }

    _process_changeContext(proc, PCTX_SHADOW, prevCTX);

    _process_setErrno(proc, EBADF);
    return -1;
}

int process_emu_fstatfs64 (Process* proc, int fd, struct statfs64 *buf) {
    ProcessContext prevCTX = _process_changeContext(proc, proc->activeContext, PCTX_SHADOW);

    if (host_isShadowDescriptor(proc->host, fd)) {
        warning("fstatfs64 not implemented for Shadow descriptor types");
    } else {
        /* check if we have a mapped os fd */
        gint osfd = host_getOSHandle(proc->host, fd);
        if (osfd >= 0) {
            gint ret = fstatfs64(osfd, buf);
            if(ret == -1) {
                _process_setErrno(proc, errno);
            }
            _process_changeContext(proc, PCTX_SHADOW, prevCTX);
            return ret;
        }
    }

    _process_changeContext(proc, PCTX_SHADOW, prevCTX);

    _process_setErrno(proc, EBADF);
    return -1;
}

off_t process_emu_lseek(Process* proc, int fd, off_t offset, int whence) {
    ProcessContext prevCTX = _process_changeContext(proc, proc->activeContext, PCTX_SHADOW);

    if (host_isShadowDescriptor(proc->host, fd)) {
        warning("lseek not implemented for Shadow descriptor types");
    } else {
        /* check if we have a mapped os fd */
        gint osfd = host_getOSHandle(proc->host, fd);
        if (osfd >= 0) {
            off_t ret = lseek(osfd, offset, whence);
            if(ret == -1) {
                _process_setErrno(proc, errno);
            }
            _process_changeContext(proc, PCTX_SHADOW, prevCTX);
            return ret;
        }
    }

    _process_changeContext(proc, PCTX_SHADOW, prevCTX);

    _process_setErrno(proc, EBADF);
    return (off_t)-1;
}

off64_t process_emu_lseek64(Process* proc, int fd, off64_t offset, int whence) {
    ProcessContext prevCTX = _process_changeContext(proc, proc->activeContext, PCTX_SHADOW);

    if (host_isShadowDescriptor(proc->host, fd)) {
        warning("lseek64 not implemented for Shadow descriptor types");
    } else {
        /* check if we have a mapped os fd */
        gint osfd = host_getOSHandle(proc->host, fd);
        if (osfd >= 0) {
            off_t ret = lseek64(osfd, offset, whence);
            if(ret == -1) {
                _process_setErrno(proc, errno);
            }
            _process_changeContext(proc, PCTX_SHADOW, prevCTX);
            return ret;
        }
    }

    _process_changeContext(proc, PCTX_SHADOW, prevCTX);

    _process_setErrno(proc, EBADF);
    return (off64_t)-1;
}

int process_emu_flock(Process* proc, int fd, int operation) {
    ProcessContext prevCTX = _process_changeContext(proc, proc->activeContext, PCTX_SHADOW);

    if (host_isShadowDescriptor(proc->host, fd)) {
        warning("flock not implemented for Shadow descriptor types");
    } else {
        /* check if we have a mapped os fd */
        gint osfd = host_getOSHandle(proc->host, fd);
        if (osfd >= 0) {
            gint ret = flock(osfd, operation);
            if(ret == -1) {
                _process_setErrno(proc, errno);
            }
            _process_changeContext(proc, PCTX_SHADOW, prevCTX);
            return ret;
        }
    }

    _process_changeContext(proc, PCTX_SHADOW, prevCTX);

    _process_setErrno(proc, EBADF);
    return (off_t)-1;
}

int process_emu_fsync(Process* proc, int fd) {
    int ret = 0;
    ProcessContext prevCTX = _process_changeContext(proc, proc->activeContext, PCTX_SHADOW);

    if(prevCTX == PCTX_PLUGIN && (fd == STDOUT_FILENO || fd == STDERR_FILENO)) {
        FILE* f = _process_getIOFile(proc, fd);
        ret = fsync(fileno(f));
        if(ret == -1) {
            _process_setErrno(proc, errno);
        }
    } else if (host_isShadowDescriptor(proc->host, fd)) {
        warning("fsync not implemented for Shadow descriptor types");
        _process_setErrno(proc, EBADF);
        ret = -1;
    } else {
        /* check if we have a mapped os fd */
        gint osfd = host_getOSHandle(proc->host, fd);
        if (osfd >= 0) {
            ret = fsync(osfd);
            if(ret == -1) {
                _process_setErrno(proc, errno);
            }
        } else {
            _process_setErrno(proc, EBADF);
            ret = -1;
        }
    }

    _process_changeContext(proc, PCTX_SHADOW, prevCTX);
    return ret;
}

int process_emu_ftruncate(Process* proc, int fd, off_t length) {
    ProcessContext prevCTX = _process_changeContext(proc, proc->activeContext, PCTX_SHADOW);

    if (host_isShadowDescriptor(proc->host, fd)) {
        warning("ftruncate not implemented for Shadow descriptor types");
    } else {
        /* check if we have a mapped os fd */
        gint osfd = host_getOSHandle(proc->host, fd);
        if (osfd >= 0) {
            gint ret = ftruncate(osfd, length);
            if(ret == -1) {
                _process_setErrno(proc, errno);
            }
            _process_changeContext(proc, PCTX_SHADOW, prevCTX);
            return ret;
        }
    }

    _process_changeContext(proc, PCTX_SHADOW, prevCTX);

    _process_setErrno(proc, EBADF);
    return -1;
}

int process_emu_ftruncate64(Process* proc, int fd, off64_t length) {
    ProcessContext prevCTX = _process_changeContext(proc, proc->activeContext, PCTX_SHADOW);

    if (host_isShadowDescriptor(proc->host, fd)) {
        warning("ftruncate64 not implemented for Shadow descriptor types");
    } else {
        /* check if we have a mapped os fd */
        gint osfd = host_getOSHandle(proc->host, fd);
        if (osfd >= 0) {
            gint ret = ftruncate64(osfd, length);
            if(ret == -1) {
                _process_setErrno(proc, errno);
            }
            _process_changeContext(proc, PCTX_SHADOW, prevCTX);
            return ret;
        }
    }

    _process_changeContext(proc, PCTX_SHADOW, prevCTX);

    _process_setErrno(proc, EBADF);
    return -1;
}

int process_emu_posix_fallocate(Process* proc, int fd, off_t offset, off_t len) {
    ProcessContext prevCTX = _process_changeContext(proc, proc->activeContext, PCTX_SHADOW);

    if (host_isShadowDescriptor(proc->host, fd)) {
        warning("posix_fallocate not implemented for Shadow descriptor types");
    } else {
        /* check if we have a mapped os fd */
        gint osfd = host_getOSHandle(proc->host, fd);
        if (osfd >= 0) {
            gint ret = posix_fallocate(osfd, offset, len);
            _process_changeContext(proc, PCTX_SHADOW, prevCTX);
            return ret;
        }
    }

    _process_changeContext(proc, PCTX_SHADOW, prevCTX);

    _process_setErrno(proc, EBADF);
    return -1;
}

int process_emu_fstatvfs(Process* proc, int fd, struct statvfs *buf) {
    int ret = 0;
    ProcessContext prevCTX = _process_changeContext(proc, proc->activeContext, PCTX_SHADOW);
    if (host_isShadowDescriptor(proc->host, fd)) {
        warning("fstatvfs not implemented for Shadow descriptor types");
        _process_setErrno(proc, ENOSYS);
        ret = -1;
    } else {
        /* check if we have a mapped os fd */
        gint osfd = host_getOSHandle(proc->host, fd);
        if(osfd < 0) {
            _process_setErrno(proc, EBADF);
            ret = -1;
        } else {
            ret = fstatvfs(osfd, buf);
            if(ret == -1) {
                _process_setErrno(proc, errno);
            }
        }
    }
    _process_changeContext(proc, PCTX_SHADOW, prevCTX);
    return ret;
}

int process_emu_fdatasync(Process* proc, int fd) {
    int ret = 0;
    ProcessContext prevCTX = _process_changeContext(proc, proc->activeContext, PCTX_SHADOW);
    if (host_isShadowDescriptor(proc->host, fd)) {
        warning("fdatasync not implemented for Shadow descriptor types");
        _process_setErrno(proc, ENOSYS);
        ret = -1;
    } else {
        /* check if we have a mapped os fd */
        gint osfd = host_getOSHandle(proc->host, fd);
        if(osfd < 0) {
            _process_setErrno(proc, EBADF);
            ret = -1;
        } else {
            ret = fdatasync(osfd);
            if(ret == -1) {
                _process_setErrno(proc, errno);
            }
        }
    }
    _process_changeContext(proc, PCTX_SHADOW, prevCTX);
    return ret;
}

int process_emu_syncfs(Process* proc, int fd) {
    int ret = 0;
    ProcessContext prevCTX = _process_changeContext(proc, proc->activeContext, PCTX_SHADOW);
    if (host_isShadowDescriptor(proc->host, fd)) {
        warning("syncfs not implemented for Shadow descriptor types");
        _process_setErrno(proc, ENOSYS);
        ret = -1;
    } else {
        /* check if we have a mapped os fd */
        gint osfd = host_getOSHandle(proc->host, fd);
        if(osfd < 0) {
            _process_setErrno(proc, EBADF);
            ret = -1;
        } else {
            ret = syncfs(osfd);
            if(ret == -1) {
                _process_setErrno(proc, errno);
            }
        }
    }
    _process_changeContext(proc, PCTX_SHADOW, prevCTX);
    return ret;
}

int process_emu_fallocate(Process* proc, int fd, int mode, off_t offset, off_t len) {
    int ret = 0;
    ProcessContext prevCTX = _process_changeContext(proc, proc->activeContext, PCTX_SHADOW);
    if (host_isShadowDescriptor(proc->host, fd)) {
        warning("fallocate not implemented for Shadow descriptor types");
        _process_setErrno(proc, ENOSYS);
        ret = -1;
    } else {
        /* check if we have a mapped os fd */
        gint osfd = host_getOSHandle(proc->host, fd);
        if(osfd < 0) {
            _process_setErrno(proc, EBADF);
            ret = -1;
        } else {
            ret = fallocate(osfd, mode, offset, len);
            if(ret == -1) {
                _process_setErrno(proc, errno);
            }
        }
    }
    _process_changeContext(proc, PCTX_SHADOW, prevCTX);
    return ret;
}

int process_emu_fexecve(Process* proc, int fd, char *const argv[], char *const envp[]) {
    int ret = 0;
    ProcessContext prevCTX = _process_changeContext(proc, proc->activeContext, PCTX_SHADOW);
    if (host_isShadowDescriptor(proc->host, fd)) {
        warning("fexecve not implemented for Shadow descriptor types");
        _process_setErrno(proc, ENOSYS);
        ret = -1;
    } else {
        /* check if we have a mapped os fd */
        gint osfd = host_getOSHandle(proc->host, fd);
        if(osfd < 0) {
            _process_setErrno(proc, EBADF);
            ret = -1;
        } else {
            ret = fexecve(osfd, argv, envp);
            if(ret == -1) {
                _process_setErrno(proc, errno);
            }
        }
    }
    _process_changeContext(proc, PCTX_SHADOW, prevCTX);
    return ret;
}

long process_emu_fpathconf(Process* proc, int fd, int name) {
    int ret = 0;
    ProcessContext prevCTX = _process_changeContext(proc, proc->activeContext, PCTX_SHADOW);
    if (host_isShadowDescriptor(proc->host, fd)) {
        warning("fpathconf not implemented for Shadow descriptor types");
        _process_setErrno(proc, ENOSYS);
        ret = -1;
    } else {
        /* check if we have a mapped os fd */
        gint osfd = host_getOSHandle(proc->host, fd);
        if(osfd < 0) {
            _process_setErrno(proc, EBADF);
            ret = -1;
        } else {
            ret = fpathconf(osfd, name);
            if(ret == -1) {
                _process_setErrno(proc, errno);
            }
        }
    }
    _process_changeContext(proc, PCTX_SHADOW, prevCTX);
    return ret;
}

int process_emu_fchdir(Process* proc, int fd) {
    int ret = 0;
    ProcessContext prevCTX = _process_changeContext(proc, proc->activeContext, PCTX_SHADOW);
    if (host_isShadowDescriptor(proc->host, fd)) {
        warning("fchdir not implemented for Shadow descriptor types");
        _process_setErrno(proc, ENOSYS);
        ret = -1;
    } else {
        /* check if we have a mapped os fd */
        gint osfd = host_getOSHandle(proc->host, fd);
        if(osfd < 0) {
            _process_setErrno(proc, EBADF);
            ret = -1;
        } else {
            ret = fchdir(osfd);
            if(ret == -1) {
                _process_setErrno(proc, errno);
            }
        }
    }
    _process_changeContext(proc, PCTX_SHADOW, prevCTX);
    return ret;
}

int process_emu_fchown(Process* proc, int fd, uid_t owner, gid_t group) {
    int ret = 0;
    ProcessContext prevCTX = _process_changeContext(proc, proc->activeContext, PCTX_SHADOW);
    if (host_isShadowDescriptor(proc->host, fd)) {
        warning("fchown not implemented for Shadow descriptor types");
        _process_setErrno(proc, ENOSYS);
        ret = -1;
    } else {
        /* check if we have a mapped os fd */
        gint osfd = host_getOSHandle(proc->host, fd);
        if(osfd < 0) {
            _process_setErrno(proc, EBADF);
            ret = -1;
        } else {
            ret = fchown(osfd, owner, group);
            if(ret == -1) {
                _process_setErrno(proc, errno);
            }
        }
    }
    _process_changeContext(proc, PCTX_SHADOW, prevCTX);
    return ret;
}

int process_emu_fchmod(Process* proc, int fd, mode_t mode) {
    int ret = 0;
    ProcessContext prevCTX = _process_changeContext(proc, proc->activeContext, PCTX_SHADOW);
    if (host_isShadowDescriptor(proc->host, fd)) {
        warning("fchmod not implemented for Shadow descriptor types");
        _process_setErrno(proc, ENOSYS);
        ret = -1;
    } else {
        /* check if we have a mapped os fd */
        gint osfd = host_getOSHandle(proc->host, fd);
        if(osfd < 0) {
            _process_setErrno(proc, EBADF);
            ret = -1;
        } else {
            ret = fchmod(osfd, mode);
            if(ret == -1) {
                _process_setErrno(proc, errno);
            }
        }
    }
    _process_changeContext(proc, PCTX_SHADOW, prevCTX);
    return ret;
}

int process_emu_posix_fadvise(Process* proc, int fd, off_t offset, off_t len, int advice) {
    int ret = 0;
    ProcessContext prevCTX = _process_changeContext(proc, proc->activeContext, PCTX_SHADOW);
    if (host_isShadowDescriptor(proc->host, fd)) {
        warning("posix_fadvise not implemented for Shadow descriptor types");
        _process_setErrno(proc, ENOSYS);
        ret = -1;
    } else {
        /* check if we have a mapped os fd */
        gint osfd = host_getOSHandle(proc->host, fd);
        if(osfd < 0) {
            _process_setErrno(proc, EBADF);
            ret = -1;
        } else {
            ret = posix_fadvise(osfd, offset, len, advice);
        }
    }
    _process_changeContext(proc, PCTX_SHADOW, prevCTX);
    return ret;
}

int process_emu_lockf(Process* proc, int fd, int cmd, off_t len) {
    int ret = 0;
    ProcessContext prevCTX = _process_changeContext(proc, proc->activeContext, PCTX_SHADOW);
    if (host_isShadowDescriptor(proc->host, fd)) {
        warning("lockf not implemented for Shadow descriptor types");
        _process_setErrno(proc, ENOSYS);
        ret = -1;
    } else {
        /* check if we have a mapped os fd */
        gint osfd = host_getOSHandle(proc->host, fd);
        if(osfd < 0) {
            _process_setErrno(proc, EBADF);
            ret = -1;
        } else {
            ret = lockf(osfd, cmd, len);
            if(ret == -1) {
                _process_setErrno(proc, errno);
            }
        }
    }
    _process_changeContext(proc, PCTX_SHADOW, prevCTX);
    return ret;
}

int process_emu_openat(Process* proc, int dirfd, const char *pathname, int flags, mode_t mode) {
    ProcessContext prevCTX = _process_changeContext(proc, proc->activeContext, PCTX_SHADOW);
    warning("openat not yet implemented");
    _process_setErrno(proc, ENOSYS);
    _process_changeContext(proc, PCTX_SHADOW, prevCTX);
    return -1;
}

int process_emu_faccessat(Process* proc, int dirfd, const char *pathname, int mode, int flags) {
    ProcessContext prevCTX = _process_changeContext(proc, proc->activeContext, PCTX_SHADOW);
    warning("faccessat not yet implemented");
    _process_setErrno(proc, ENOSYS);
    _process_changeContext(proc, PCTX_SHADOW, prevCTX);
    return -1;
}

int process_emu_unlinkat(Process* proc, int dirfd, const char *pathname, int flags) {
    ProcessContext prevCTX = _process_changeContext(proc, proc->activeContext, PCTX_SHADOW);
    warning("unlinkat not yet implemented");
    _process_setErrno(proc, ENOSYS);
    _process_changeContext(proc, PCTX_SHADOW, prevCTX);
    return -1;
}

int process_emu_fchmodat(Process* proc, int dirfd, const char *pathname, mode_t mode, int flags) {
    ProcessContext prevCTX = _process_changeContext(proc, proc->activeContext, PCTX_SHADOW);
    warning("fchmodat not yet implemented");
    _process_setErrno(proc, ENOSYS);
    _process_changeContext(proc, PCTX_SHADOW, prevCTX);
    return -1;
}

int process_emu_fchownat(Process* proc, int dirfd, const char *pathname, uid_t owner, gid_t group, int flags) {
    ProcessContext prevCTX = _process_changeContext(proc, proc->activeContext, PCTX_SHADOW);
    warning("fchownat not yet implemented");
    _process_setErrno(proc, ENOSYS);
    _process_changeContext(proc, PCTX_SHADOW, prevCTX);
    return -1;
}

size_t process_emu_fread(Process* proc, void *ptr, size_t size, size_t nmemb, FILE *stream) {
    ProcessContext prevCTX = _process_changeContext(proc, proc->activeContext, PCTX_SHADOW);
    size_t ret;

    int fd = fileno(stream);
    if(prevCTX == PCTX_PLUGIN && (fd == STDOUT_FILENO || fd == STDERR_FILENO)) {
        ret = fread(ptr, size, nmemb, _process_getIOFile(proc, fd));
    } else {
        ret = fread(ptr, size, nmemb, stream);
    }

    _process_changeContext(proc, PCTX_SHADOW, prevCTX);
    return ret;
}

size_t process_emu_fwrite(Process* proc, const void *ptr, size_t size, size_t nmemb, FILE *stream) {
    ProcessContext prevCTX = _process_changeContext(proc, proc->activeContext, PCTX_SHADOW);
    size_t ret;

    int fd = fileno(stream);
    if(prevCTX == PCTX_PLUGIN && (fd == STDOUT_FILENO || fd == STDERR_FILENO)) {
        ret = fwrite(ptr, size, nmemb, _process_getIOFile(proc, fd));
    } else {
        ret = fwrite(ptr, size, nmemb, stream);
    }

    _process_changeContext(proc, PCTX_SHADOW, prevCTX);
    return ret;
}

int process_emu_fputc(Process* proc, int c, FILE *stream) {
    ProcessContext prevCTX = _process_changeContext(proc, proc->activeContext, PCTX_SHADOW);
    int ret;

    int fd = fileno(stream);
    if(prevCTX == PCTX_PLUGIN && (fd == STDOUT_FILENO || fd == STDERR_FILENO)) {
        ret = fputc(c, _process_getIOFile(proc, fd));
    } else {
        ret = fputc(c, stream);
    }

    if(ret == EOF) {
        _process_setErrno(proc, errno);
    }

    _process_changeContext(proc, PCTX_SHADOW, prevCTX);
    return ret;
}

int process_emu_fputs(Process* proc, const char *s, FILE *stream) {
    ProcessContext prevCTX = _process_changeContext(proc, proc->activeContext, PCTX_SHADOW);
    int ret;

    int fd = fileno(stream);
    if(prevCTX == PCTX_PLUGIN && (fd == STDOUT_FILENO || fd == STDERR_FILENO)) {
        ret = fputs(s, _process_getIOFile(proc, fd));
    } else {
        ret = fputs(s, stream);
    }

    if(ret == EOF) {
        _process_setErrno(proc, errno);
    }

    _process_changeContext(proc, PCTX_SHADOW, prevCTX);
    return ret;
}

int process_emu_putchar(Process* proc, int c) {
    ProcessContext prevCTX = _process_changeContext(proc, proc->activeContext, PCTX_SHADOW);
    int ret;

    if(prevCTX == PCTX_PLUGIN) {
        ret = fputc(c, _process_getIOFile(proc, STDOUT_FILENO));
    } else {
        ret = putchar(c);
    }

    if(ret == EOF) {
        _process_setErrno(proc, errno);
    }

    _process_changeContext(proc, PCTX_SHADOW, prevCTX);
    return ret;
}

int process_emu_puts(Process* proc, const char *s) {
    ProcessContext prevCTX = _process_changeContext(proc, proc->activeContext, PCTX_SHADOW);
    int ret;

    if(prevCTX == PCTX_PLUGIN) {
        ret = fputs(s, _process_getIOFile(proc, STDOUT_FILENO));
        if(ret >= 0) {
            ret = fputs("\n", _process_getIOFile(proc, STDOUT_FILENO));
        }
    } else {
        ret = puts(s);
    }

    if(ret == EOF) {
        _process_setErrno(proc, errno);
    }

    _process_changeContext(proc, PCTX_SHADOW, prevCTX);
    return ret;
}

int process_emu_vprintf(Process* proc, const char *format, va_list ap) {
    ProcessContext prevCTX = _process_changeContext(proc, proc->activeContext, PCTX_SHADOW);
    int ret = g_vfprintf(_process_getIOFile(proc, STDOUT_FILENO), format, ap);
    _process_changeContext(proc, PCTX_SHADOW, prevCTX);
    return ret;
}

int process_emu_vfprintf(Process* proc, FILE *stream, const char *format, va_list ap) {
    ProcessContext prevCTX = _process_changeContext(proc, proc->activeContext, PCTX_SHADOW);
    int ret;

    int fd = fileno(stream);
    if(prevCTX == PCTX_PLUGIN && (fd == STDOUT_FILENO || fd == STDERR_FILENO)) {
        ret = g_vfprintf(_process_getIOFile(proc, fd), format, ap);
    } else {
        ret = g_vfprintf(stream, format, ap);
    }

    _process_changeContext(proc, PCTX_SHADOW, prevCTX);
    return ret;
}

int process_emu_fflush(Process* proc, FILE *stream) {
    ProcessContext prevCTX = _process_changeContext(proc, proc->activeContext, PCTX_SHADOW);
    int ret;

    int fd = fileno(stream);
    if(prevCTX == PCTX_PLUGIN && (fd == STDOUT_FILENO || fd == STDERR_FILENO)) {
        ret = fflush(_process_getIOFile(proc, fd));
    } else {
        ret = fflush(stream);
    }

    if(ret == EOF) {
        _process_setErrno(proc, errno);
    }

    _process_changeContext(proc, PCTX_SHADOW, prevCTX);
    return ret;
}

/* time family */

time_t process_emu_time(Process* proc, time_t *t)  {
    ProcessContext prevCTX = _process_changeContext(proc, proc->activeContext, PCTX_SHADOW);
    time_t secs = (time_t) (worker_getCurrentTime() / SIMTIME_ONE_SECOND);
    if(t != NULL){
        *t = secs;
    }
    _process_changeContext(proc, PCTX_SHADOW, prevCTX);
    return secs;
}

int process_emu_clock_gettime(Process* proc, clockid_t clk_id, struct timespec *tp) {
    if(tp == NULL) {
        _process_setErrno(proc, EFAULT);
        return -1;
    }

    ProcessContext prevCTX = _process_changeContext(proc, proc->activeContext, PCTX_SHADOW);

    SimulationTime now = worker_getCurrentTime();
    tp->tv_sec = now / SIMTIME_ONE_SECOND;
    tp->tv_nsec = now % SIMTIME_ONE_SECOND;

    _process_changeContext(proc, PCTX_SHADOW, prevCTX);
    return 0;
}

int process_emu_gettimeofday(Process* proc, struct timeval* tv, struct timezone* tz) {
    if(tv) {
        ProcessContext prevCTX = _process_changeContext(proc, proc->activeContext, PCTX_SHADOW);
        SimulationTime now = worker_getCurrentTime();
        SimulationTime sec = now / (SimulationTime)SIMTIME_ONE_SECOND;
        SimulationTime usec = (now - (sec*(SimulationTime)SIMTIME_ONE_SECOND)) / (SimulationTime)SIMTIME_ONE_MICROSECOND;
        utility_assert(usec < (SimulationTime)1000000);
        tv->tv_sec = (time_t)sec;
        tv->tv_usec = (suseconds_t)usec;
        _process_changeContext(proc, PCTX_SHADOW, prevCTX);
    }
    return 0;
}

struct tm* process_emu_localtime(Process* proc, const time_t *timep) {
    return process_emu_localtime_r(proc, timep, &proc->timeBuffer);
}

struct tm* process_emu_localtime_r(Process* proc, const time_t *timep, struct tm *result) {
    /* return time relative to UTC so SimTime 0 corresponds to Jan 1 1970 */
    return gmtime_r(timep, result);
}


/* name/address family */


int process_emu_gethostname(Process* proc, char* name, size_t len) {
    ProcessContext prevCTX = _process_changeContext(proc, proc->activeContext, PCTX_SHADOW);
    gint result = -1;

//  in_addr_t ip = proc->host_getDefaultIP(proc->host);
//  const gchar* hostname = internetwork_resolveID(worker_getPrivate()->cached_engine->internet, (GQuark)ip);

    if(name != NULL && proc->host != NULL) {
        /* resolve my address to a hostname */
        const gchar* sysname = host_getName(proc->host);

        if(sysname != NULL && len > strlen(sysname)) {
            if(strncpy(name, sysname, len) != NULL) {
                result = 0;
            }
        }
    }

    _process_setErrno(proc, EFAULT);
    _process_changeContext(proc, PCTX_SHADOW, prevCTX);
    return result;
}

int process_emu_getaddrinfo(Process* proc, const char *name, const char *service,
        const struct addrinfo *hints, struct addrinfo **res) {
    if(name == NULL && service == NULL) {
        _process_setErrno(proc, EINVAL);
        return EAI_NONAME;
    }

    ProcessContext prevCTX = _process_changeContext(proc, proc->activeContext, PCTX_SHADOW);

    gint result = 0;
    *res = NULL;

    in_addr_t ip = INADDR_NONE;
    in_port_t port = 0;

    if(name == NULL) {
        if(hints && (hints->ai_flags & AI_PASSIVE)) {
            ip = htonl(INADDR_ANY);
        } else {
            ip = htonl(INADDR_LOOPBACK);
        }
    } else if(!g_ascii_strncasecmp(name, "localhost", 9) || !g_ascii_strncasecmp(name, "127.0.0.1", 9)) {
        ip = htonl(INADDR_LOOPBACK);
    } else {
        Address* address = NULL;

        /* name may be a number-and-dots address, or a hostname. lets find out which. */
        ip = address_stringToIP(name);

        if(ip == INADDR_NONE) {
            /* if AI_NUMERICHOST, don't do hostname lookup */
            if(!hints || (hints && !(hints->ai_flags & AI_NUMERICHOST))) {
                /* the name string is not a dots-and-decimals string, try it as a hostname */
                address = dns_resolveNameToAddress(worker_getDNS(), name);
            }
        } else {
            /* we got an ip from the string, so lookup by the ip */
            address = dns_resolveIPToAddress(worker_getDNS(), ip);
        }

        if(address) {
            /* found it */
            ip = address_toNetworkIP(address);
        } else {
            /* at this point it is an error */
            ip = INADDR_NONE;
            _process_setErrno(proc, EINVAL);
            result = EAI_NONAME;
        }
    }

    if(service) {
        /* get the service name if possible */
        if(!hints || (hints && !(hints->ai_flags & AI_NUMERICSERV))) {
            /* XXX this is not thread safe! */
            struct servent* serviceEntry = getservbyname(service, NULL);
            if(serviceEntry) {
                /* this is in network order */
                port = (in_port_t) serviceEntry->s_port;
            }
        }

        /* if not found, try converting string directly to port */
        if(port == 0) {
            /* make sure we have network order */
            port = (in_port_t)htons((uint16_t)strtol(service, NULL, 10));
        }
    }

    if(ip != INADDR_NONE) {
        /* should have address now */
        struct sockaddr_in* sa = g_malloc(sizeof(struct sockaddr_in));
        /* application will expect it in network order */
        // sa->sin_addr.s_addr = (in_addr_t) htonl((guint32)(*addr));
        sa->sin_addr.s_addr = ip;
        sa->sin_family = AF_INET; /* libcurl expects this to be set */
        sa->sin_port = port;

        struct addrinfo* ai_out = g_malloc(sizeof(struct addrinfo));
        ai_out->ai_addr = (struct sockaddr*) sa;
        ai_out->ai_addrlen =  sizeof(struct sockaddr_in);
        ai_out->ai_canonname = NULL;
        ai_out->ai_family = AF_INET;
        ai_out->ai_flags = 0;
        ai_out->ai_next = NULL;
        ai_out->ai_protocol = 0;
        ai_out->ai_socktype = SOCK_STREAM;

        *res = ai_out;
        result = 0;
    }

    _process_changeContext(proc, PCTX_SHADOW, prevCTX);
    return result;
}

void process_emu_freeaddrinfo(Process* proc, struct addrinfo *res) {
    ProcessContext prevCTX = _process_changeContext(proc, proc->activeContext, PCTX_SHADOW);
    if(res && res->ai_addr != NULL) {
        g_free(res->ai_addr);
        res->ai_addr = NULL;
        g_free(res);
    }
    _process_changeContext(proc, PCTX_SHADOW, prevCTX);
}

int process_emu_getnameinfo(Process* proc, const struct sockaddr* sa, socklen_t salen,
        char * host, socklen_t hostlen, char *serv, socklen_t servlen,
        /* glibc-headers changed type of the flags, and then changed back */
#if (__GLIBC__ > 2 || (__GLIBC__ == 2 && (__GLIBC_MINOR__ < 2 || __GLIBC_MINOR__ > 13)))
        int flags) {
#else
        unsigned int flags) {
#endif

    /* FIXME this is not fully implemented */
    if(!sa) {
        return EAI_FAIL;
    }

    gint retval = 0;
    ProcessContext prevCTX = _process_changeContext(proc, proc->activeContext, PCTX_SHADOW);

    guint32 convertedIP = (guint32) (((struct sockaddr_in*)sa)->sin_addr.s_addr);
    Address* address = dns_resolveIPToAddress(worker_getDNS(), convertedIP);

    if(address != NULL) {
        gchar* hostname = (flags & NI_NUMERICHOST) ? address_toHostIPString(address) : address_toHostName(address);
        if(hostname != NULL && host != NULL) {
            g_utf8_strncpy(host, hostname, hostlen);
        } else {
            retval = EAI_FAIL;
        }
    } else {
        retval = EAI_NONAME;
    }

    _process_changeContext(proc, PCTX_SHADOW, prevCTX);
    return retval;
}

struct hostent* process_emu_gethostbyname(Process* proc, const gchar* name) {
    ProcessContext prevCTX = _process_changeContext(proc, proc->activeContext, PCTX_SHADOW);
    warning("gethostbyname not yet implemented");
    _process_setErrno(proc, ENOSYS);
    _process_changeContext(proc, PCTX_SHADOW, prevCTX);
    return NULL;
}

int process_emu_gethostbyname_r(Process* proc, const gchar *name, struct hostent *ret, gchar *buf,
        gsize buflen, struct hostent **result, gint *h_errnop) {
    ProcessContext prevCTX = _process_changeContext(proc, proc->activeContext, PCTX_SHADOW);
    warning("gethostbyname_r not yet implemented");
    _process_setErrno(proc, ENOSYS);
    _process_changeContext(proc, PCTX_SHADOW, prevCTX);
    return -1;
}

struct hostent* process_emu_gethostbyname2(Process* proc, const gchar* name, gint af) {
    ProcessContext prevCTX = _process_changeContext(proc, proc->activeContext, PCTX_SHADOW);
    warning("gethostbyname2 not yet implemented");
    _process_setErrno(proc, ENOSYS);
    _process_changeContext(proc, PCTX_SHADOW, prevCTX);
    return NULL;
}

int process_emu_gethostbyname2_r(Process* proc, const gchar *name, gint af, struct hostent *ret,
        gchar *buf, gsize buflen, struct hostent **result, gint *h_errnop) {
    ProcessContext prevCTX = _process_changeContext(proc, proc->activeContext, PCTX_SHADOW);
    warning("gethostbyname2_r not yet implemented");
    _process_setErrno(proc, ENOSYS);
    _process_changeContext(proc, PCTX_SHADOW, prevCTX);
    return -1;
}

struct hostent* process_emu_gethostbyaddr(Process* proc, const void* addr, socklen_t len, gint type) {
    ProcessContext prevCTX = _process_changeContext(proc, proc->activeContext, PCTX_SHADOW);
    warning("gethostbyaddr not yet implemented");
    _process_setErrno(proc, ENOSYS);
    _process_changeContext(proc, PCTX_SHADOW, prevCTX);
    return NULL;
}

int process_emu_gethostbyaddr_r(Process* proc, const void *addr, socklen_t len, gint type,
        struct hostent *ret, char *buf, gsize buflen, struct hostent **result,
        gint *h_errnop) {
    ProcessContext prevCTX = _process_changeContext(proc, proc->activeContext, PCTX_SHADOW);
    warning("gethostbyaddr_r not yet implemented");
    _process_setErrno(proc, ENOSYS);
    _process_changeContext(proc, PCTX_SHADOW, prevCTX);
    return -1;
}

/* random family */

int process_emu_rand(Process* proc) {
    ProcessContext prevCTX = _process_changeContext(proc, proc->activeContext, PCTX_SHADOW);
    gint r = random_rand(host_getRandom(proc->host));
    _process_changeContext(proc, PCTX_SHADOW, prevCTX);
    return r;
}

int process_emu_rand_r(Process* proc, unsigned int *seedp) {
    ProcessContext prevCTX = _process_changeContext(proc, proc->activeContext, PCTX_SHADOW);
    gint r = random_rand(host_getRandom(proc->host));
    _process_changeContext(proc, PCTX_SHADOW, prevCTX);
    return r;
}

void process_emu_srand(Process* proc, unsigned int seed) {
    return;
}

long int process_emu_random(Process* proc) {
    ProcessContext prevCTX = _process_changeContext(proc, proc->activeContext, PCTX_SHADOW);
    gint r = random_rand(host_getRandom(proc->host));
    _process_changeContext(proc, PCTX_SHADOW, prevCTX);
    return (long int)r;
}

int process_emu_random_r(Process* proc, struct random_data *buf, int32_t *result) {
    ProcessContext prevCTX = _process_changeContext(proc, proc->activeContext, PCTX_SHADOW);
    utility_assert(result != NULL);
    *result = (int32_t)random_rand(host_getRandom(proc->host));
    _process_changeContext(proc, PCTX_SHADOW, prevCTX);
    return 0;
}

void process_emu_srandom(Process* proc, unsigned int seed) {
    return;
}

int process_emu_srandom_r(Process* proc, unsigned int seed, struct random_data *buf) {
    return 0;
}

/* signals */

int process_emu_sigaction(Process* proc, int signum, const struct sigaction* action, struct sigaction* oldaction) {
    if(signum == SIGSEGV || signum == SIGFPE || signum == SIGABRT || signum == SIGILL) {
        /* ignore plugin attempts to install signal handlers for the deadly signals*/
        /* TODO really, we should save any handler that the plugin is trying to set, then if
         * a deadly signal occurs, set a flag and let the plugin try to correct it once, and if
         * the signal is triggered a second time, then abort the process. /TODO
         */
        return 0;
    } else {
        /* allow the plugin to set handlers for other signals */
        return proc->plugin.sigaction(signum, action, oldaction);
    }
}

/* exit family */

static void _process_exitHelper(Process* proc, void *value_ptr) {
    ProcessContext prevCTX = _process_changeContext(proc, proc->activeContext, PCTX_SHADOW);
    if(prevCTX == PCTX_PLUGIN) {
        _process_changeContext(proc, PCTX_SHADOW, PCTX_PTH);
        utility_assert(proc->tstate == pth_gctx_get());

        /* get the name of the currently running pth thread */
        char* pthThreadName;
        pth_attr_t threadAttr = pth_attr_of(pth_self());
        pth_attr_get(threadAttr, PTH_ATTR_NAME, &pthThreadName);
        pth_attr_destroy(threadAttr);

        /* switch back to shadow to log a useful message */
        _process_changeContext(proc, PCTX_PTH, PCTX_SHADOW);
        warning("thread '%s' in process '%s' will be terminated by pth", pthThreadName, _process_getName(proc));
        _process_changeContext(proc, PCTX_SHADOW, PCTX_PTH);

        pth_exit(value_ptr);

        _process_changeContext(proc, PCTX_PTH, PCTX_SHADOW);
    } else {
        warning("pthread_exit() is handled by pth but not implemented by shadow");
        _process_setErrno(proc, ENOSYS);
    }
    _process_changeContext(proc, PCTX_SHADOW, prevCTX);
}

void process_emu_exit(Process* proc, int status) {
    ProcessContext prevCTX = _process_changeContext(proc, proc->activeContext, PCTX_SHADOW);
    warning("exit() was called in process '%s'", _process_getName(proc));
    _process_changeContext(proc, PCTX_SHADOW, prevCTX);
    proc->returnCode = status;
    _process_exitHelper(proc, NULL);
}

void process_emu_abort(Process* proc) {
    ProcessContext prevCTX = _process_changeContext(proc, proc->activeContext, PCTX_SHADOW);
    critical("abort() was called in process '%s'", _process_getName(proc));
    _process_changeContext(proc, PCTX_SHADOW, prevCTX);
    proc->returnCode = 128 + SIGABRT;
    _process_exitHelper(proc, NULL);
}

int process_emu_on_exit(Process* proc, void (*function)(int , void *), void *arg) {
    ProcessContext prevCTX = _process_changeContext(proc, proc->activeContext, PCTX_SHADOW);

    gboolean success = FALSE;
    if(proc) {
        success = process_addAtExitCallback(proc, function, arg, TRUE);
    }

    _process_changeContext(proc, PCTX_SHADOW, prevCTX);
    return success == TRUE ? 0 : -1;
}

int process_emu_atexit(Process* proc, void (*func)(void)) {
    ProcessContext prevCTX = _process_changeContext(proc, proc->activeContext, PCTX_SHADOW);

    gboolean success = FALSE;
    if(proc) {
        success = process_addAtExitCallback(proc, func, NULL, FALSE);
    }

    _process_changeContext(proc, PCTX_SHADOW, prevCTX);
    return success == TRUE ? 0 : -1;
}

int process_emu___cxa_atexit(Process* proc, void (*func) (void *), void * arg, void * dso_handle) {
    ProcessContext prevCTX = _process_changeContext(proc, proc->activeContext, PCTX_SHADOW);

    gboolean success = FALSE;
    if(dso_handle) {
        /* this should be called when the plugin is unloaded */
        warning("atexit at library close is not currently supported");
    } else {
        Process* proc = worker_getActiveProcess();
        if(proc) {
            success = process_addAtExitCallback(proc, func, arg, TRUE);
        }
    }

    _process_changeContext(proc, PCTX_SHADOW, prevCTX);
    return success == TRUE ? 0 : -1;
}

/* pthread attributes */

int process_emu_pthread_attr_init(Process* proc, pthread_attr_t *attr) {
    ProcessContext prevCTX = _process_changeContext(proc, proc->activeContext, PCTX_SHADOW);
    int ret = 0;
    if(prevCTX == PCTX_PLUGIN) {
        _process_changeContext(proc, PCTX_SHADOW, PCTX_PTH);
        utility_assert(proc->tstate == pth_gctx_get());

        pth_attr_t na = NULL;
        if (attr == NULL) {
            _process_setErrno(proc, EINVAL);
            ret = EINVAL;
        } else if ((na = pth_attr_new()) == NULL) {
            ret = errno;
        } else {
            memmove(attr, &na, sizeof(void*));
            ret = 0;
        }

        _process_changeContext(proc, PCTX_PTH, PCTX_SHADOW);
    } else {
        warning("pthread_attr_init() is handled by pth but not implemented by shadow");
        _process_setErrno(proc, ENOSYS);
        ret = -1;
    }
    _process_changeContext(proc, PCTX_SHADOW, prevCTX);
    return ret;
}

int process_emu_pthread_attr_destroy(Process* proc, pthread_attr_t *attr) {
    ProcessContext prevCTX = _process_changeContext(proc, proc->activeContext, PCTX_SHADOW);
    int ret = 0;
    if(prevCTX == PCTX_PLUGIN) {
        _process_changeContext(proc, PCTX_SHADOW, PCTX_PTH);
        utility_assert(proc->tstate == pth_gctx_get());

        if (attr == NULL) {
            ret = EINVAL;
            _process_setErrno(proc, EINVAL);
        } else {
            pth_attr_t na = NULL;
            memmove(&na, attr, sizeof(void*));
            if(na == NULL) {
                ret = EINVAL;
                _process_setErrno(proc, EINVAL);
            } else {
                int result = pth_attr_destroy(na);
                memset(attr, 0, sizeof(void*));
                if(result == -1) {
                    _process_setErrno(proc, errno);
                }
            }
        }

        _process_changeContext(proc, PCTX_PTH, PCTX_SHADOW);
    } else {
        warning("pthread_attr_destroy() is handled by pth but not implemented by shadow");
        _process_setErrno(proc, ENOSYS);
        ret = -1;
    }
    _process_changeContext(proc, PCTX_SHADOW, prevCTX);
    return ret;
}

int process_emu_pthread_attr_setinheritsched(Process* proc, pthread_attr_t *attr, int inheritsched) {
    ProcessContext prevCTX = _process_changeContext(proc, proc->activeContext, PCTX_SHADOW);
    int ret = 0;
    if(attr == NULL) {
        ret = EINVAL;
        _process_setErrno(proc, EINVAL);
    } else {
        warning("pthread_attr_setinheritsched() is not supported by pth or by shadow");
        ret = ENOSYS;
        _process_setErrno(proc, ENOSYS);
    }
    _process_changeContext(proc, PCTX_SHADOW, prevCTX);
    return ret;
}

int process_emu_pthread_attr_getinheritsched(Process* proc, const pthread_attr_t *attr, int *inheritsched) {
    ProcessContext prevCTX = _process_changeContext(proc, proc->activeContext, PCTX_SHADOW);
    int ret = 0;
    if(attr == NULL || inheritsched == NULL) {
        ret = EINVAL;
        _process_setErrno(proc, EINVAL);
    } else {
        warning("pthread_attr_getinheritsched() is not supported by pth or by shadow");
        ret = ENOSYS;
        _process_setErrno(proc, ENOSYS);
    }
    _process_changeContext(proc, PCTX_SHADOW, prevCTX);
    return ret;
}

int process_emu_pthread_attr_setschedparam(Process* proc, pthread_attr_t *attr,
        const struct sched_param *schedparam) {
    ProcessContext prevCTX = _process_changeContext(proc, proc->activeContext, PCTX_SHADOW);
    int ret = 0;
    if(attr == NULL) {
        ret = EINVAL;
        _process_setErrno(proc, EINVAL);
    } else {
        warning("pthread_attr_setschedparam() is not supported by pth or by shadow");
        ret = ENOSYS;
        _process_setErrno(proc, ENOSYS);
    }
    _process_changeContext(proc, PCTX_SHADOW, prevCTX);
    return ret;
}

int process_emu_pthread_attr_getschedparam(Process* proc, const pthread_attr_t *attr,
        struct sched_param *schedparam) {
    ProcessContext prevCTX = _process_changeContext(proc, proc->activeContext, PCTX_SHADOW);
    int ret = 0;
    if(attr == NULL || schedparam == NULL) {
        ret = EINVAL;
        _process_setErrno(proc, EINVAL);
    } else {
        warning("pthread_attr_getschedparam() is not supported by pth or by shadow");
        ret = ENOSYS;
        _process_setErrno(proc, ENOSYS);
    }
    _process_changeContext(proc, PCTX_SHADOW, prevCTX);
    return ret;
}

int process_emu_pthread_attr_setschedpolicy(Process* proc, pthread_attr_t *attr, int schedpolicy) {
    ProcessContext prevCTX = _process_changeContext(proc, proc->activeContext, PCTX_SHADOW);
    int ret = 0;
    if(attr == NULL) {
        ret = EINVAL;
        _process_setErrno(proc, EINVAL);
    } else {
        warning("pthread_attr_setschedpolicy() is not supported by pth or by shadow");
        ret = ENOSYS;
        _process_setErrno(proc, ENOSYS);
    }
    _process_changeContext(proc, PCTX_SHADOW, prevCTX);
    return ret;
}

int process_emu_pthread_attr_getschedpolicy(Process* proc, const pthread_attr_t *attr, int *schedpolicy) {
    ProcessContext prevCTX = _process_changeContext(proc, proc->activeContext, PCTX_SHADOW);
    int ret = 0;
    if(attr == NULL || schedpolicy == NULL) {
        ret = EINVAL;
        _process_setErrno(proc, EINVAL);
    } else {
        warning("pthread_attr_getschedpolicy() is not supported by pth or by shadow");
        ret = ENOSYS;
        _process_setErrno(proc, ENOSYS);
    }
    _process_changeContext(proc, PCTX_SHADOW, prevCTX);
    return ret;
}

int process_emu_pthread_attr_setscope(Process* proc, pthread_attr_t *attr, int scope) {
    ProcessContext prevCTX = _process_changeContext(proc, proc->activeContext, PCTX_SHADOW);
    int ret = 0;
    if(attr == NULL) {
        ret = EINVAL;
        _process_setErrno(proc, EINVAL);
    } else {
        warning("pthread_attr_setscope() is not supported by pth or by shadow");
        ret = ENOSYS;
        _process_setErrno(proc, ENOSYS);
    }
    _process_changeContext(proc, PCTX_SHADOW, prevCTX);
    return ret;
}

int process_emu_pthread_attr_getscope(Process* proc, const pthread_attr_t *attr, int *scope) {
    ProcessContext prevCTX = _process_changeContext(proc, proc->activeContext, PCTX_SHADOW);
    int ret = 0;
    if(attr == NULL || scope == NULL) {
        ret = EINVAL;
        _process_setErrno(proc, EINVAL);
    } else {
        warning("pthread_attr_getscope() is not supported by pth or by shadow");
        ret = ENOSYS;
        _process_setErrno(proc, ENOSYS);
    }
    _process_changeContext(proc, PCTX_SHADOW, prevCTX);
    return ret;
}

int process_emu_pthread_attr_setstacksize(Process* proc, pthread_attr_t *attr, size_t stacksize) {
    ProcessContext prevCTX = _process_changeContext(proc, proc->activeContext, PCTX_SHADOW);
    int ret = 0;
    if(prevCTX == PCTX_PLUGIN) {
        _process_changeContext(proc, PCTX_SHADOW, PCTX_PTH);
        utility_assert(proc->tstate == pth_gctx_get());

        if(attr == NULL) {
            ret = EINVAL;
            _process_setErrno(proc, EINVAL);
        } else {
            pth_attr_t na = NULL;
            memmove(&na, attr, sizeof(void*));
            if(na == NULL) {
                ret = EINVAL;
                _process_setErrno(proc, EINVAL);
            } else {
                if(!pth_attr_set(na, PTH_ATTR_STACK_SIZE, (unsigned int) stacksize)) {
                    ret = errno;
                } else {
                    ret = 0;
                }
            }
        }

        _process_changeContext(proc, PCTX_PTH, PCTX_SHADOW);
    } else {
        warning("pthread_attr_setstacksize() is handled by pth but not implemented by shadow");
        _process_setErrno(proc, ENOSYS);
        ret = -1;
    }
    _process_changeContext(proc, PCTX_SHADOW, prevCTX);
    return ret;
}

int process_emu_pthread_attr_getstacksize(Process* proc, const pthread_attr_t *attr, size_t *stacksize) {
    ProcessContext prevCTX = _process_changeContext(proc, proc->activeContext, PCTX_SHADOW);
    int ret = 0;
    if(prevCTX == PCTX_PLUGIN) {
        _process_changeContext(proc, PCTX_SHADOW, PCTX_PTH);
        utility_assert(proc->tstate == pth_gctx_get());

        if (attr == NULL || stacksize == NULL) {
            ret = EINVAL;
            _process_setErrno(proc, EINVAL);
        } else {
            pth_attr_t na = NULL;
            memmove(&na, attr, sizeof(void*));
            if(na == NULL) {
                ret = EINVAL;
                _process_setErrno(proc, EINVAL);
            } else {
                if (!pth_attr_get(na, PTH_ATTR_STACK_SIZE, (unsigned int *) stacksize)) {
                    ret = errno;
                } else {
                    ret = 0;
                }
            }
        }

        _process_changeContext(proc, PCTX_PTH, PCTX_SHADOW);
    } else {
        warning("pthread_attr_getstacksize() is handled by pth but not implemented by shadow");
        _process_setErrno(proc, ENOSYS);
        ret = -1;
    }
    _process_changeContext(proc, PCTX_SHADOW, prevCTX);
    return ret;
}

int process_emu_pthread_attr_setstackaddr(Process* proc, pthread_attr_t *attr, void *stackaddr) {
    ProcessContext prevCTX = _process_changeContext(proc, proc->activeContext, PCTX_SHADOW);
    int ret = 0;
    if(prevCTX == PCTX_PLUGIN) {
        _process_changeContext(proc, PCTX_SHADOW, PCTX_PTH);
        utility_assert(proc->tstate == pth_gctx_get());

        if (attr == NULL) {
            ret = EINVAL;
            _process_setErrno(proc, EINVAL);
        } else {
            pth_attr_t na = NULL;
            memmove(&na, attr, sizeof(void*));
            if(na == NULL) {
                ret = EINVAL;
                _process_setErrno(proc, EINVAL);
            } else {
                if(!pth_attr_set(na, PTH_ATTR_STACK_ADDR, (char *) stackaddr)) {
                    ret = errno;
                } else {
                    ret = 0;
                }
            }
        }

        _process_changeContext(proc, PCTX_PTH, PCTX_SHADOW);
    } else {
        warning("pthread_attr_setstackaddr() is handled by pth but not implemented by shadow");
        _process_setErrno(proc, ENOSYS);
        ret = -1;
    }
    _process_changeContext(proc, PCTX_SHADOW, prevCTX);
    return ret;
}

int process_emu_pthread_attr_getstackaddr(Process* proc, const pthread_attr_t *attr, void **stackaddr) {
    ProcessContext prevCTX = _process_changeContext(proc, proc->activeContext, PCTX_SHADOW);
    int ret = 0;
    if(prevCTX == PCTX_PLUGIN) {
        _process_changeContext(proc, PCTX_SHADOW, PCTX_PTH);
        utility_assert(proc->tstate == pth_gctx_get());

        if (attr == NULL || stackaddr == NULL) {
            ret = EINVAL;
            _process_setErrno(proc, EINVAL);
        } else {
            pth_attr_t na = NULL;
            memmove(&na, attr, sizeof(void*));
            if(na == NULL) {
                ret = EINVAL;
                _process_setErrno(proc, EINVAL);
            } else {
                if(!pth_attr_get(na, PTH_ATTR_STACK_ADDR, (char **) stackaddr)) {
                    ret = errno;
                } else {
                    ret = 0;
                }
            }
        }

        _process_changeContext(proc, PCTX_PTH, PCTX_SHADOW);
    } else {
        warning("pthread_attr_getstackaddr() is handled by pth but not implemented by shadow");
        _process_setErrno(proc, ENOSYS);
        ret = -1;
    }
    _process_changeContext(proc, PCTX_SHADOW, prevCTX);
    return ret;
}

int process_emu_pthread_attr_setdetachstate(Process* proc, pthread_attr_t *attr, int detachstate) {
    ProcessContext prevCTX = _process_changeContext(proc, proc->activeContext, PCTX_SHADOW);
    int ret = 0;
    if(prevCTX == PCTX_PLUGIN) {
        _process_changeContext(proc, PCTX_SHADOW, PCTX_PTH);
        utility_assert(proc->tstate == pth_gctx_get());

        if(attr == NULL) {
            ret = EINVAL;
            _process_setErrno(proc, EINVAL);
        } else {
            pth_attr_t na = NULL;
            memmove(&na, attr, sizeof(void*));
            if(na == NULL) {
                ret = EINVAL;
                _process_setErrno(proc, EINVAL);
            } else {
                if (detachstate == PTHREAD_CREATE_DETACHED) {
                    if (!pth_attr_set(na, PTH_ATTR_JOINABLE, FALSE)) {
                        ret = errno;
                    } else {
                        ret = 0;
                    }
                } else if (detachstate == PTHREAD_CREATE_JOINABLE) {
                    if (!pth_attr_set(na, PTH_ATTR_JOINABLE, TRUE)) {
                        ret = errno;
                    } else {
                        ret = 0;
                    }
                } else {
                    ret = EINVAL;
                    _process_setErrno(proc, EINVAL);
                }
            }
        }

        _process_changeContext(proc, PCTX_PTH, PCTX_SHADOW);
    } else {
        warning("pthread_attr_setdetachstate() is handled by pth but not implemented by shadow");
        _process_setErrno(proc, ENOSYS);
        ret = -1;
    }
    _process_changeContext(proc, PCTX_SHADOW, prevCTX);
    return ret;
}

int process_emu_pthread_attr_getdetachstate(Process* proc, const pthread_attr_t *attr, int *detachstate) {
    ProcessContext prevCTX = _process_changeContext(proc, proc->activeContext, PCTX_SHADOW);
    int ret = 0;
    if(prevCTX == PCTX_PLUGIN) {
        _process_changeContext(proc, PCTX_SHADOW, PCTX_PTH);
        utility_assert(proc->tstate == pth_gctx_get());

        if(attr == NULL) {
            ret = EINVAL;
            _process_setErrno(proc, EINVAL);
        } else {
            int s = 0;
            pth_attr_t na = NULL;
            memmove(&na, attr, sizeof(void*));
            if(na == NULL) {
                ret = EINVAL;
                _process_setErrno(proc, EINVAL);
            } else {
                if (!pth_attr_get(na, PTH_ATTR_JOINABLE, &s)) {
                    ret = errno;
                } else {
                    ret = 0;
                    if (s == TRUE) {
                        *detachstate = PTHREAD_CREATE_JOINABLE;
                    } else {
                        *detachstate = PTHREAD_CREATE_DETACHED;
                    }
                }
            }
        }

        _process_changeContext(proc, PCTX_PTH, PCTX_SHADOW);
    } else {
        warning("pthread_attr_getdetachstate() is handled by pth but not implemented by shadow");
        _process_setErrno(proc, ENOSYS);
        ret = -1;
    }
    _process_changeContext(proc, PCTX_SHADOW, prevCTX);
    return ret;
}

int process_emu_pthread_attr_setguardsize(Process* proc, pthread_attr_t *attr, size_t stacksize) {
    ProcessContext prevCTX = _process_changeContext(proc, proc->activeContext, PCTX_SHADOW);
    int ret = 0;
    if (attr == NULL) {
        ret = EINVAL;
        _process_setErrno(proc, EINVAL);
    } else {
        warning("pthread_attr_setguardsize() is not supported by pth or by shadow");
        ret = ENOSYS;
        _process_setErrno(proc, ENOSYS);
    }
    _process_changeContext(proc, PCTX_SHADOW, prevCTX);
    return ret;
}

int process_emu_pthread_attr_getguardsize(Process* proc, const pthread_attr_t *attr, size_t *stacksize) {
    ProcessContext prevCTX = _process_changeContext(proc, proc->activeContext, PCTX_SHADOW);
    int ret = 0;
    if (attr == NULL || stacksize == NULL) {
        ret = EINVAL;
        _process_setErrno(proc, EINVAL);
    } else {
        warning("pthread_attr_setguardsize() is not supported by pth or by shadow");
        ret = ENOSYS;
        _process_setErrno(proc, ENOSYS);
    }
    _process_changeContext(proc, PCTX_SHADOW, prevCTX);
    return ret;
}

int process_emu_pthread_attr_setname_np(Process* proc, pthread_attr_t *attr, char *name) {
    ProcessContext prevCTX = _process_changeContext(proc, proc->activeContext, PCTX_SHADOW);
    int ret = 0;
    if(prevCTX == PCTX_PLUGIN) {
        _process_changeContext(proc, PCTX_SHADOW, PCTX_PTH);
        utility_assert(proc->tstate == pth_gctx_get());

        if(attr == NULL || name == NULL) {
            ret = EINVAL;
            _process_setErrno(proc, EINVAL);
        } else {
            pth_attr_t na = NULL;
            memmove(&na, attr, sizeof(void*));
            if(na == NULL) {
                ret = EINVAL;
                _process_setErrno(proc, EINVAL);
            } else {
                if (!pth_attr_set(na, PTH_ATTR_NAME, name)) {
                    ret = errno;
                } else {
                    ret = 0;
                }
            }
        }

        _process_changeContext(proc, PCTX_PTH, PCTX_SHADOW);
    } else {
        warning("pthread_attr_setname_np() is handled by pth but not implemented by shadow");
        _process_setErrno(proc, ENOSYS);
        ret = -1;
    }
    _process_changeContext(proc, PCTX_SHADOW, prevCTX);
    return ret;
}

int process_emu_pthread_attr_getname_np(Process* proc, const pthread_attr_t *attr, char **name) {
    ProcessContext prevCTX = _process_changeContext(proc, proc->activeContext, PCTX_SHADOW);
    int ret = 0;
    if(prevCTX == PCTX_PLUGIN) {
        _process_changeContext(proc, PCTX_SHADOW, PCTX_PTH);
        utility_assert(proc->tstate == pth_gctx_get());

        if(attr == NULL || name == NULL) {
            ret = EINVAL;
            _process_setErrno(proc, EINVAL);
        } else {
            pth_attr_t na = NULL;
            memmove(&na, attr, sizeof(void*));
            if(na == NULL) {
                ret = EINVAL;
                _process_setErrno(proc, EINVAL);
            } else {
                if(!pth_attr_get(na, PTH_ATTR_NAME, name)) {
                    ret = errno;
                } else {
                    ret = 0;
                }
            }
        }

        _process_changeContext(proc, PCTX_PTH, PCTX_SHADOW);
    } else {
        warning("pthread_attr_setname_np() is handled by pth but not implemented by shadow");
        _process_setErrno(proc, ENOSYS);
        ret = -1;
    }
    _process_changeContext(proc, PCTX_SHADOW, prevCTX);
    return ret;
}

int process_emu_pthread_attr_setprio_np(Process* proc, pthread_attr_t *attr, int prio) {
    ProcessContext prevCTX = _process_changeContext(proc, proc->activeContext, PCTX_SHADOW);
    int ret = 0;
    if(prevCTX == PCTX_PLUGIN) {
        _process_changeContext(proc, PCTX_SHADOW, PCTX_PTH);
        utility_assert(proc->tstate == pth_gctx_get());

        if (attr == NULL || (prio < PTH_PRIO_MIN || prio > PTH_PRIO_MAX)) {
            ret = EINVAL;
            _process_setErrno(proc, EINVAL);
        } else {
            pth_attr_t na = NULL;
            memmove(&na, attr, sizeof(void*));
            if(na == NULL) {
                ret = EINVAL;
                _process_setErrno(proc, EINVAL);
            } else {
                if (!pth_attr_set(na, PTH_ATTR_PRIO, prio)) {
                    ret = errno;
                } else {
                    ret = 0;
                }
            }
        }

        _process_changeContext(proc, PCTX_PTH, PCTX_SHADOW);
    } else {
        warning("pthread_attr_setprio_np() is handled by pth but not implemented by shadow");
        _process_setErrno(proc, ENOSYS);
        ret = -1;
    }
    _process_changeContext(proc, PCTX_SHADOW, prevCTX);
    return ret;
}

int process_emu_pthread_attr_getprio_np(Process* proc, const pthread_attr_t *attr, int *prio) {
    ProcessContext prevCTX = _process_changeContext(proc, proc->activeContext, PCTX_SHADOW);
    int ret = 0;
    if(prevCTX == PCTX_PLUGIN) {
        _process_changeContext(proc, PCTX_SHADOW, PCTX_PTH);
        utility_assert(proc->tstate == pth_gctx_get());

        if (attr == NULL || prio == NULL) {
            ret = EINVAL;
            _process_setErrno(proc, EINVAL);
        } else {
            pth_attr_t na = NULL;
            memmove(&na, attr, sizeof(void*));
            if(na == NULL) {
                ret = EINVAL;
                _process_setErrno(proc, EINVAL);
            } else {
                if (!pth_attr_get(na, PTH_ATTR_PRIO, prio)) {
                    ret = errno;
                } else {
                    ret = 0;
                }
            }
        }

        _process_changeContext(proc, PCTX_PTH, PCTX_SHADOW);
    } else {
        warning("pthread_attr_getprio_np() is handled by pth but not implemented by shadow");
        _process_setErrno(proc, ENOSYS);
        ret = -1;
    }
    _process_changeContext(proc, PCTX_SHADOW, prevCTX);
    return ret;
}

/* pthread threads */

int process_emu_pthread_create(Process* proc, pthread_t *thread, const pthread_attr_t *attr,
        void *(*start_routine)(void *), void *arg) {
    ProcessContext prevCTX = _process_changeContext(proc, proc->activeContext, PCTX_SHADOW);
    int ret = 0;
    if(prevCTX == PCTX_PLUGIN) {
        _process_changeContext(proc, PCTX_SHADOW, PCTX_PTH);
        utility_assert(proc->tstate == pth_gctx_get());

        if (thread == NULL || start_routine == NULL) {
            ret = EINVAL;
            _process_changeContext(proc, PCTX_PTH, PCTX_SHADOW);
            _process_setErrno(proc, EINVAL);
            _process_changeContext(proc, PCTX_SHADOW, PCTX_PTH);
        } else if (pth_ctrl(PTH_CTRL_GETTHREADS) >= 10000) { // arbitrary limit
            ret = EAGAIN;
            _process_changeContext(proc, PCTX_PTH, PCTX_SHADOW);
            _process_setErrno(proc, EAGAIN);
            _process_changeContext(proc, PCTX_SHADOW, PCTX_PTH);
        } else {
            pth_t auxThread = NULL;
            process_ref(proc);
            ProcessChildData* data = g_new0(ProcessChildData, 1);
            data->proc = proc;
            data->run = start_routine;
            data->arg = arg;

            if (attr != NULL) {
                pth_attr_t customAttr = NULL;
                memmove(&customAttr, attr, sizeof(void*));
                auxThread = pth_spawn(customAttr, (PthSpawnFunc) _process_executeChild, data);
            } else {
                /* default for new auxiliary threads */
                _process_changeContext(proc, PCTX_PTH, PCTX_SHADOW);
                GString* programAuxThreadNameBuf = g_string_new(NULL);
                g_string_printf(programAuxThreadNameBuf, "%s.%s.%u.aux%i", host_getName(proc->host),
                        _process_getPluginName(proc), proc->processID, proc->programAuxiliaryThreadCounter++);
                _process_changeContext(proc, PCTX_SHADOW, PCTX_PTH);

                pth_attr_t defaultAttr = pth_attr_new();
                pth_attr_set(defaultAttr, PTH_ATTR_NAME, programAuxThreadNameBuf->str);
                pth_attr_set(defaultAttr, PTH_ATTR_STACK_SIZE, PROC_PTH_STACK_SIZE);
                pth_attr_set(defaultAttr, PTH_ATTR_JOINABLE, TRUE);

                auxThread = pth_spawn(defaultAttr, (PthSpawnFunc) _process_executeChild, data);

                /* cleanup */
                pth_attr_destroy(defaultAttr);
                _process_changeContext(proc, PCTX_PTH, PCTX_SHADOW);
                g_string_free(programAuxThreadNameBuf, TRUE);
                _process_changeContext(proc, PCTX_SHADOW, PCTX_PTH);
            }

            if(auxThread == NULL) {
                g_free(data);
                _process_changeContext(proc, PCTX_PTH, PCTX_SHADOW);
                process_unref(proc);
                ret = EAGAIN;
                _process_setErrno(proc, EAGAIN);
            } else {
                memmove(thread, &auxThread, sizeof(void*));
                _process_changeContext(proc, PCTX_PTH, PCTX_SHADOW);
                g_queue_push_head(proc->programAuxiliaryThreads, auxThread);
                ret = 0;
            }
            _process_changeContext(proc, PCTX_SHADOW, PCTX_PTH);
        }

        _process_changeContext(proc, PCTX_PTH, PCTX_SHADOW);
    } else {
        warning("pthread_create() is handled by pth but not implemented by shadow");
        _process_setErrno(proc, ENOSYS);
        ret = -1;
    }
    _process_changeContext(proc, PCTX_SHADOW, prevCTX);
    return ret;
}

int process_emu_pthread_detach(Process* proc, pthread_t thread) {
    ProcessContext prevCTX = _process_changeContext(proc, proc->activeContext, PCTX_SHADOW);
    int ret = 0;
    if(prevCTX == PCTX_PLUGIN) {
        pth_t pt = NULL;
        memmove(&pt, &thread, sizeof(void*));
        if(pt == NULL) {
            ret = EINVAL;
            _process_setErrno(proc, EINVAL);
        } else {
            _process_changeContext(proc, PCTX_SHADOW, PCTX_PTH);
            utility_assert(proc->tstate == pth_gctx_get());
            pth_attr_t na = NULL;
            if((na = pth_attr_of(pt)) == NULL) {
                ret = errno;
            } else if(!pth_attr_set(na, PTH_ATTR_JOINABLE, FALSE)) {
                ret = errno;
            } else {
                pth_attr_destroy(na);
                ret = 0;
            }
            _process_changeContext(proc, PCTX_PTH, PCTX_SHADOW);
        }
    } else {
        warning("pthread_detach() is handled by pth but not implemented by shadow");
        _process_setErrno(proc, ENOSYS);
        ret = ENOSYS;
    }
    _process_changeContext(proc, PCTX_SHADOW, prevCTX);
    return ret;
}

int process_emu___pthread_detach(Process* proc, pthread_t thread) {
    return process_emu_pthread_detach(proc, thread);
}

pthread_t process_emu_pthread_self(Process* proc) {
    ProcessContext prevCTX = _process_changeContext(proc, proc->activeContext, PCTX_SHADOW);
    pthread_t ret;
    memset(&ret, 0, sizeof(void*));
    if(prevCTX == PCTX_PLUGIN) {
        _process_changeContext(proc, PCTX_SHADOW, PCTX_PTH);
        utility_assert(proc->tstate == pth_gctx_get());

        pth_t pt = pth_self();
        memmove(&ret, &pt, sizeof(void*));

        _process_changeContext(proc, PCTX_PTH, PCTX_SHADOW);
    } else {
        warning("pthread_self() is handled by pth but not implemented by shadow");
        _process_setErrno(proc, ENOSYS);
    }
    _process_changeContext(proc, PCTX_SHADOW, prevCTX);
    return ret;
}

int process_emu_pthread_equal(Process* proc, pthread_t t1, pthread_t t2) {
    return (t1 == t2);
}

int process_emu_pthread_yield(Process* proc) {
    ProcessContext prevCTX = _process_changeContext(proc, proc->activeContext, PCTX_SHADOW);
    int ret = 0;
    if(prevCTX == PCTX_PLUGIN) {
        _process_changeContext(proc, PCTX_SHADOW, PCTX_PTH);
        utility_assert(proc->tstate == pth_gctx_get());

        pth_yield(NULL);
        ret = 0;

        _process_changeContext(proc, PCTX_PTH, PCTX_SHADOW);
    } else {
        warning("pthread_yield() is handled by pth but not implemented by shadow");
        _process_setErrno(proc, ENOSYS);
        ret = ENOSYS;
    }
    _process_changeContext(proc, PCTX_SHADOW, prevCTX);
    return ret;
}

int process_emu_pthread_yield_np(Process* proc) {
    return process_emu_pthread_yield(proc);
}

void process_emu_pthread_exit(Process* proc, void *value_ptr) {
    ProcessContext prevCTX = _process_changeContext(proc, proc->activeContext, PCTX_SHADOW);
    warning("pthread_exit() was called in process '%s'", _process_getName(proc));
    _process_changeContext(proc, PCTX_SHADOW, prevCTX);
    _process_exitHelper(proc, value_ptr);
}

int process_emu_pthread_join(Process* proc, pthread_t thread, void **value_ptr) {
    ProcessContext prevCTX = _process_changeContext(proc, proc->activeContext, PCTX_SHADOW);
    int ret = 0;
    if(prevCTX == PCTX_PLUGIN) {
        pth_t pt = NULL;
        memmove(&pt, &thread, sizeof(void*));
        if(pt == NULL) {
            ret = EINVAL;
            _process_changeContext(proc, PCTX_PTH, PCTX_SHADOW);
            _process_setErrno(proc, EINVAL);
            _process_changeContext(proc, PCTX_SHADOW, PCTX_PTH);
        } else {
            _process_changeContext(proc, PCTX_SHADOW, PCTX_PTH);
            utility_assert(proc->tstate == pth_gctx_get());

                if (!pth_join(pt, value_ptr)) {
                    ret = errno;
                } else {
                    if (value_ptr != NULL && *value_ptr == PTH_CANCELED) {
                        *value_ptr = PTHREAD_CANCELED;
                    }
                    ret = 0;
                }
            _process_changeContext(proc, PCTX_PTH, PCTX_SHADOW);
        }
    } else {
        warning("pthread_join() is handled by pth but not implemented by shadow");
        _process_setErrno(proc, ENOSYS);
        ret = ENOSYS;
    }
    _process_changeContext(proc, PCTX_SHADOW, prevCTX);
    return ret;
}

int process_emu_pthread_once(Process* proc, pthread_once_t *once_control, void (*init_routine)(void)) {
    ProcessContext prevCTX = _process_changeContext(proc, proc->activeContext, PCTX_SHADOW);
    int ret = 0;
    if(prevCTX == PCTX_PLUGIN) {
        _process_changeContext(proc, PCTX_SHADOW, PCTX_PTH);
        utility_assert(proc->tstate == pth_gctx_get());

        if(once_control == NULL || init_routine == NULL) {
            ret = EINVAL;
            _process_changeContext(proc, PCTX_PTH, PCTX_SHADOW);
            _process_setErrno(proc, EINVAL);
            _process_changeContext(proc, PCTX_SHADOW, PCTX_PTH);
        } else {
            if(*once_control != 1) {
                _process_changeContext(proc, PCTX_PTH, PCTX_PLUGIN);
                init_routine();
                _process_changeContext(proc, PCTX_PLUGIN, PCTX_PTH);
            }
            *once_control = 1;
            ret = 0;
        }

        _process_changeContext(proc, PCTX_PTH, PCTX_SHADOW);
    } else {
        warning("pthread_once() is handled by pth but not implemented by shadow");
        _process_setErrno(proc, ENOSYS);
        ret = ENOSYS;
    }
    _process_changeContext(proc, PCTX_SHADOW, prevCTX);
    return ret;
}

int process_emu_pthread_sigmask(Process* proc, int how, const sigset_t *set, sigset_t *oset) {
    ProcessContext prevCTX = _process_changeContext(proc, proc->activeContext, PCTX_SHADOW);
    int ret = 0;
    if(prevCTX == PCTX_PLUGIN) {
        _process_changeContext(proc, PCTX_SHADOW, PCTX_PTH);
        utility_assert(proc->tstate == pth_gctx_get());

        ret = pth_sigmask(how, set, oset);

        _process_changeContext(proc, PCTX_PTH, PCTX_SHADOW);

        if(ret == -1) {
            _process_setErrno(proc, errno);
        }
    } else {
        warning("pthread_sigmask() is handled by pth but not implemented by shadow");
        _process_setErrno(proc, ENOSYS);
        ret = ENOSYS;
    }
    _process_changeContext(proc, PCTX_SHADOW, prevCTX);
    return ret;
}

int process_emu_pthread_kill(Process* proc, pthread_t thread, int sig) {
    ProcessContext prevCTX = _process_changeContext(proc, proc->activeContext, PCTX_SHADOW);
    int ret = 0;
    if(prevCTX == PCTX_PLUGIN) {
        pth_t pt = NULL;
        memmove(&pt, &thread, sizeof(void*));
        if(pt == NULL) {
            ret = EINVAL;
            _process_setErrno(proc, EINVAL);
        } else {
            _process_changeContext(proc, PCTX_SHADOW, PCTX_PTH);
            utility_assert(proc->tstate == pth_gctx_get());

            if (!pth_raise(pt, sig)) {
                ret = errno;
            } else {
                ret = 0;
            }

            _process_changeContext(proc, PCTX_PTH, PCTX_SHADOW);
        }
    } else {
        warning("pthread_kill() is handled by pth but not implemented by shadow");
        _process_setErrno(proc, ENOSYS);
        ret = ENOSYS;
    }
    _process_changeContext(proc, PCTX_SHADOW, prevCTX);
    return ret;
}

int process_emu_pthread_abort(Process* proc, pthread_t thread) {
    ProcessContext prevCTX = _process_changeContext(proc, proc->activeContext, PCTX_SHADOW);
    int ret = 0;
    if(prevCTX == PCTX_PLUGIN) {
        pth_t pt = NULL;
        memmove(&pt, &thread, sizeof(void*));
        if(pt == NULL) {
            ret = EINVAL;
            _process_setErrno(proc, EINVAL);
        } else {
            _process_changeContext(proc, PCTX_SHADOW, PCTX_PTH);
            utility_assert(proc->tstate == pth_gctx_get());

            if (!pth_abort(pt)) {
                ret = errno;
            } else {
                ret = 0;
            }

            _process_changeContext(proc, PCTX_PTH, PCTX_SHADOW);
        }
    } else {
        warning("pthread_abort() is handled by pth but not implemented by shadow");
        _process_setErrno(proc, ENOSYS);
        ret = ENOSYS;
    }
    _process_changeContext(proc, PCTX_SHADOW, prevCTX);
    return ret;
}

/*
**  CONCURRENCY ROUTINES
**
**  We just have to provide the interface, because SUSv2 says:
**  "The pthread_setconcurrency() function allows an application to
**  inform the threads implementation of its desired concurrency
**  level, new_level. The actual level of concurrency provided by the
**  implementation as a result of this function call is unspecified."
*/

int process_emu_pthread_getconcurrency(Process* proc) {
    return proc->pthread_concurrency;
}

int process_emu_pthread_setconcurrency(Process* proc, int new_level) {
    gint ret = 0;
    if (new_level < 0) {
        ret = EINVAL;
        _process_setErrno(proc, EINVAL);
    } else {
        proc->pthread_concurrency = new_level;
    }
    return ret;
}

/* pthread context */

int process_emu_pthread_key_create(Process* proc, pthread_key_t *key, void (*destructor)(void *)) {
    ProcessContext prevCTX = _process_changeContext(proc, proc->activeContext, PCTX_SHADOW);
    int ret = 0;
    if(prevCTX == PCTX_PLUGIN) {
        _process_changeContext(proc, PCTX_SHADOW, PCTX_PTH);
        utility_assert(proc->tstate == pth_gctx_get());

        if (!pth_key_create((pth_key_t *)key, destructor)) {
            ret = errno;
        } else {
            ret = 0;
        }

        _process_changeContext(proc, PCTX_PTH, PCTX_SHADOW);
    } else {
        warning("pthread_key_create() is handled by pth but not implemented by shadow");
        _process_setErrno(proc, ENOSYS);
        ret = ENOSYS;
    }
    _process_changeContext(proc, PCTX_SHADOW, prevCTX);
    return ret;
}

int process_emu_pthread_key_delete(Process* proc, pthread_key_t key) {
    ProcessContext prevCTX = _process_changeContext(proc, proc->activeContext, PCTX_SHADOW);
    int ret = 0;
    if(prevCTX == PCTX_PLUGIN) {
        _process_changeContext(proc, PCTX_SHADOW, PCTX_PTH);
        utility_assert(proc->tstate == pth_gctx_get());

        if (!pth_key_delete((pth_key_t)key)) {
            ret = errno;
        } else {
            ret = 0;
        }

        _process_changeContext(proc, PCTX_PTH, PCTX_SHADOW);
    } else {
        warning("pthread_key_delete() is handled by pth but not implemented by shadow");
        _process_setErrno(proc, ENOSYS);
        ret = ENOSYS;
    }
    _process_changeContext(proc, PCTX_SHADOW, prevCTX);
    return ret;
}

int process_emu_pthread_setspecific(Process* proc, pthread_key_t key, const void *value) {
    ProcessContext prevCTX = _process_changeContext(proc, proc->activeContext, PCTX_SHADOW);
    int ret = 0;
    if(prevCTX == PCTX_PLUGIN) {
        _process_changeContext(proc, PCTX_SHADOW, PCTX_PTH);
        utility_assert(proc->tstate == pth_gctx_get());

        if (!pth_key_setdata((pth_key_t)key, value)) {
            ret = errno;
        } else {
            ret = 0;
        }

        _process_changeContext(proc, PCTX_PTH, PCTX_SHADOW);
    } else {
        warning("pthread_setspecific() is handled by pth but not implemented by shadow");
        _process_setErrno(proc, ENOSYS);
        ret = ENOSYS;
    }
    _process_changeContext(proc, PCTX_SHADOW, prevCTX);
    return ret;
}

void* process_emu_pthread_getspecific(Process* proc, pthread_key_t key) {
    ProcessContext prevCTX = _process_changeContext(proc, proc->activeContext, PCTX_SHADOW);
    void* ret = NULL;
    if(prevCTX == PCTX_PLUGIN) {
        _process_changeContext(proc, PCTX_SHADOW, PCTX_PTH);
        utility_assert(proc->tstate == pth_gctx_get());

        ret = pth_key_getdata((pth_key_t)key);

        _process_changeContext(proc, PCTX_PTH, PCTX_SHADOW);
    } else {
        warning("pthread_getspecific() is handled by pth but not implemented by shadow");
        _process_setErrno(proc, ENOSYS);
        ret = NULL;
    }
    _process_changeContext(proc, PCTX_SHADOW, prevCTX);
    return ret;
}

/* pthread cancel */

int process_emu_pthread_cancel(Process* proc, pthread_t thread) {
    ProcessContext prevCTX = _process_changeContext(proc, proc->activeContext, PCTX_SHADOW);
    int ret = 0;
    if(prevCTX == PCTX_PLUGIN) {
        pth_t pt = NULL;
        memmove(&pt, &thread, sizeof(void*));
        if(pt == NULL) {
            ret = EINVAL;
            _process_setErrno(proc, EINVAL);
        } else {
            _process_changeContext(proc, PCTX_SHADOW, PCTX_PTH);
            utility_assert(proc->tstate == pth_gctx_get());

            if (!pth_cancel(pt)) {
                ret = errno;
            } else {
                ret = 0;
            }

            _process_changeContext(proc, PCTX_PTH, PCTX_SHADOW);
        }
    } else {
        warning("pthread_cancel() is handled by pth but not implemented by shadow");
        _process_setErrno(proc, ENOSYS);
        ret = ENOSYS;
    }
    _process_changeContext(proc, PCTX_SHADOW, prevCTX);
    return ret;
}

void process_emu_pthread_testcancel(Process* proc) {
    ProcessContext prevCTX = _process_changeContext(proc, proc->activeContext, PCTX_SHADOW);
    if(prevCTX == PCTX_PLUGIN) {
        _process_changeContext(proc, PCTX_SHADOW, PCTX_PTH);
        utility_assert(proc->tstate == pth_gctx_get());

        pth_cancel_point();

        _process_changeContext(proc, PCTX_PTH, PCTX_SHADOW);
    } else {
        warning("pthread_testcancel() is handled by pth but not implemented by shadow");
        _process_setErrno(proc, ENOSYS);
    }
    _process_changeContext(proc, PCTX_SHADOW, prevCTX);
}

int process_emu_pthread_setcancelstate(Process* proc, int state, int *oldstate) {
    ProcessContext prevCTX = _process_changeContext(proc, proc->activeContext, PCTX_SHADOW);
    int ret = 0;
    if(prevCTX == PCTX_PLUGIN) {
        _process_changeContext(proc, PCTX_SHADOW, PCTX_PTH);
        utility_assert(proc->tstate == pth_gctx_get());

        int s, os;

        if (oldstate != NULL) {
            pth_cancel_state(0, &os);
            if (os & PTH_CANCEL_ENABLE) {
                *oldstate = PTHREAD_CANCEL_ENABLE;
            } else {
                *oldstate = PTHREAD_CANCEL_DISABLE;
            }
        }
        if (state != 0) {
            pth_cancel_state(0, &s);
            if (state == PTHREAD_CANCEL_ENABLE) {
                s |= PTH_CANCEL_ENABLE;
                s &= ~(PTH_CANCEL_DISABLE);
            }
            else {
                s |= PTH_CANCEL_DISABLE;
                s &= ~(PTH_CANCEL_ENABLE);
            }
            pth_cancel_state(s, NULL);
        }

        _process_changeContext(proc, PCTX_PTH, PCTX_SHADOW);
    } else {
        warning("pthread_setcancelstate() is handled by pth but not implemented by shadow");
        _process_setErrno(proc, ENOSYS);
        ret = ENOSYS;
    }
    _process_changeContext(proc, PCTX_SHADOW, prevCTX);
    return ret;
}

int process_emu_pthread_setcanceltype(Process* proc, int type, int *oldtype) {
    ProcessContext prevCTX = _process_changeContext(proc, proc->activeContext, PCTX_SHADOW);
    int ret = 0;
    if(prevCTX == PCTX_PLUGIN) {
        _process_changeContext(proc, PCTX_SHADOW, PCTX_PTH);
        utility_assert(proc->tstate == pth_gctx_get());

        int t, ot;

        if (oldtype != NULL) {
            pth_cancel_state(0, &ot);
            if (ot & PTH_CANCEL_DEFERRED) {
                *oldtype = PTHREAD_CANCEL_DEFERRED;
            } else {
                *oldtype = PTHREAD_CANCEL_ASYNCHRONOUS;
            }
        }
        if (type != 0) {
            pth_cancel_state(0, &t);
            if (type == PTHREAD_CANCEL_DEFERRED) {
                t |= PTH_CANCEL_DEFERRED;
                t &= ~(PTH_CANCEL_ASYNCHRONOUS);
            }
            else {
                t |= PTH_CANCEL_ASYNCHRONOUS;
                t &= ~(PTH_CANCEL_DEFERRED);
            }
            pth_cancel_state(t, NULL);
        }

        _process_changeContext(proc, PCTX_PTH, PCTX_SHADOW);
    } else {
        warning("pthread_setcanceltype() is handled by pth but not implemented by shadow");
        _process_setErrno(proc, ENOSYS);
        ret = ENOSYS;
    }
    _process_changeContext(proc, PCTX_SHADOW, prevCTX);
    return ret;
}

/* pthread scheduler */

int process_emu_pthread_setschedparam(Process* proc, pthread_t pthread, int policy, const struct sched_param *param) {
    ProcessContext prevCTX = _process_changeContext(proc, proc->activeContext, PCTX_SHADOW);
    int ret = ENOSYS;
    warning("pthread_setschedparam() is not supported by pth or by shadow");
    _process_setErrno(proc, ENOSYS);
    _process_changeContext(proc, PCTX_SHADOW, prevCTX);
    return ret;
}

int process_emu_pthread_getschedparam(Process* proc, pthread_t pthread, int *policy, struct sched_param *param) {
    ProcessContext prevCTX = _process_changeContext(proc, proc->activeContext, PCTX_SHADOW);
    int ret = ENOSYS;
    warning("pthread_getschedparam() is not supported by pth or by shadow");
    _process_setErrno(proc, ENOSYS);
    _process_changeContext(proc, PCTX_SHADOW, prevCTX);
    return ret;
}

/* pthread cleanup */

void process_emu_pthread_cleanup_push(Process* proc, void (*routine)(void *), void *arg) {
    ProcessContext prevCTX = _process_changeContext(proc, proc->activeContext, PCTX_SHADOW);
    if(prevCTX == PCTX_PLUGIN) {
        _process_changeContext(proc, PCTX_SHADOW, PCTX_PTH);
        utility_assert(proc->tstate == pth_gctx_get());

        // FIXME this was causing SEGFAULTs in Tor when the cleanup func was later run
        //pth_cleanup_push(routine, arg);

        _process_changeContext(proc, PCTX_PTH, PCTX_SHADOW);
    } else {
        warning("pthread_cleanup_push() is handled by pth but not implemented by shadow");
        _process_setErrno(proc, ENOSYS);
    }
    _process_changeContext(proc, PCTX_SHADOW, prevCTX);
}

void process_emu_pthread_cleanup_pop(Process* proc, int execute) {
    ProcessContext prevCTX = _process_changeContext(proc, proc->activeContext, PCTX_SHADOW);
    if(prevCTX == PCTX_PLUGIN) {
        _process_changeContext(proc, PCTX_SHADOW, PCTX_PTH);
        utility_assert(proc->tstate == pth_gctx_get());

        pth_cleanup_pop(execute);

        _process_changeContext(proc, PCTX_PTH, PCTX_SHADOW);
    } else {
        warning("pthread_cleanup_pop() is handled by pth but not implemented by shadow");
        _process_setErrno(proc, ENOSYS);
    }
    _process_changeContext(proc, PCTX_SHADOW, prevCTX);
}

/*
**  AT-FORK SUPPORT
*/

int process_emu_pthread_atfork(Process* proc, void (*prepare)(void), void (*parent)(void), void (*child)(void)) {
    ProcessContext prevCTX = _process_changeContext(proc, proc->activeContext, PCTX_SHADOW);
    int ret = 0;
    if(prevCTX == PCTX_PLUGIN) {
        _process_changeContext(proc, PCTX_SHADOW, PCTX_PTH);
        pth_gctx_t pth_gctx = pth_gctx_get();
        _process_changeContext(proc, PCTX_PTH, PCTX_SHADOW);

        utility_assert(proc->tstate == pth_gctx);

        if(prepare) {
            ProcessAtForkCallbackData* data = g_new0(ProcessAtForkCallbackData, 1);
            data->prepare = prepare;

            _process_changeContext(proc, PCTX_SHADOW, PCTX_PTH);
            int atfork_result = pth_atfork_push((PthAtForkFunc)_process_executeAtFork, NULL, NULL, data);
            _process_changeContext(proc, PCTX_PTH, PCTX_SHADOW);

            if (!atfork_result) {
                ret = errno;
                g_free(data);
            } else {
                process_ref(proc);
                data->proc = proc;
            }
        }

        if(parent) {
            ProcessAtForkCallbackData* data = g_new0(ProcessAtForkCallbackData, 1);
            data->parent = parent;

            _process_changeContext(proc, PCTX_SHADOW, PCTX_PTH);
            int atfork_result = pth_atfork_push(NULL, (PthAtForkFunc)_process_executeAtFork, NULL, data);
            _process_changeContext(proc, PCTX_PTH, PCTX_SHADOW);

            if (!atfork_result) {
                ret = errno;
                g_free(data);
            } else {
                process_ref(proc);
                data->proc = proc;
            }
        }

        if(child) {
            ProcessAtForkCallbackData* data = g_new0(ProcessAtForkCallbackData, 1);
            data->child = child;

            _process_changeContext(proc, PCTX_SHADOW, PCTX_PTH);
            int atfork_result = pth_atfork_push(NULL, NULL, (PthAtForkFunc)_process_executeAtFork, data);
            _process_changeContext(proc, PCTX_PTH, PCTX_SHADOW);

            if (!atfork_result) {
                ret = errno;
                g_free(data);
            } else {
                process_ref(proc);
                data->proc = proc;
            }
        }
    } else {
        warning("pthread_atfork() is handled by pth but not implemented by shadow");
        _process_setErrno(proc, ENOSYS);
    }
    _process_changeContext(proc, PCTX_SHADOW, prevCTX);
    return ret;
}

/* pthread mutex attributes */

int process_emu_pthread_mutexattr_init(Process* proc, pthread_mutexattr_t *attr) {
    if (attr == NULL) {
        ProcessContext prevCTX = _process_changeContext(proc, proc->activeContext, PCTX_SHADOW);
        _process_setErrno(proc, EINVAL);
        _process_changeContext(proc, PCTX_SHADOW, prevCTX);
        return EINVAL;
    } else {
        /* nothing to do for us */
        return 0;
    }
}

int process_emu_pthread_mutexattr_destroy(Process* proc, pthread_mutexattr_t *attr) {
    if (attr == NULL) {
        ProcessContext prevCTX = _process_changeContext(proc, proc->activeContext, PCTX_SHADOW);
        _process_setErrno(proc, EINVAL);
        _process_changeContext(proc, PCTX_SHADOW, prevCTX);
        return EINVAL;
    } else {
        /* nothing to do for us */
        return 0;
    }
}

int process_emu_pthread_mutexattr_setprioceiling(Process* proc, pthread_mutexattr_t *attr, int prioceiling) {
    ProcessContext prevCTX = _process_changeContext(proc, proc->activeContext, PCTX_SHADOW);
    int ret = 0;
    if (attr == NULL) {
        ret = EINVAL;
        _process_setErrno(proc, EINVAL);
    } else {
        warning("pthread_mutexattr_setprioceiling() is not supported by pth or by shadow");
        ret = ENOSYS;
        _process_setErrno(proc, ENOSYS);
    }
    _process_changeContext(proc, PCTX_SHADOW, prevCTX);
    return ret;
}

int process_emu_pthread_mutexattr_getprioceiling(Process* proc, const pthread_mutexattr_t *attr, int *prioceiling) {
    ProcessContext prevCTX = _process_changeContext(proc, proc->activeContext, PCTX_SHADOW);
    int ret = 0;
    if (attr == NULL) {
        ret = EINVAL;
        _process_setErrno(proc, EINVAL);
    } else {
        warning("pthread_mutexattr_getprioceiling() is not supported by pth or by shadow");
        ret = ENOSYS;
        _process_setErrno(proc, ENOSYS);
    }
    _process_changeContext(proc, PCTX_SHADOW, prevCTX);
    return ret;
}

int process_emu_pthread_mutexattr_setprotocol(Process* proc, pthread_mutexattr_t *attr, int protocol) {
    ProcessContext prevCTX = _process_changeContext(proc, proc->activeContext, PCTX_SHADOW);
    int ret = 0;
    if (attr == NULL) {
        ret = EINVAL;
        _process_setErrno(proc, EINVAL);
    } else {
        warning("pthread_mutexattr_setprotocol() is not supported by pth or by shadow");
        ret = ENOSYS;
        _process_setErrno(proc, ENOSYS);
    }
    _process_changeContext(proc, PCTX_SHADOW, prevCTX);
    return ret;
}

int process_emu_pthread_mutexattr_getprotocol(Process* proc, const pthread_mutexattr_t *attr, int *protocol) {
    ProcessContext prevCTX = _process_changeContext(proc, proc->activeContext, PCTX_SHADOW);
    int ret = 0;
    if (attr == NULL) {
        ret = EINVAL;
        _process_setErrno(proc, EINVAL);
    } else {
        warning("pthread_mutexattr_getprotocol() is not supported by pth or by shadow");
        ret = ENOSYS;
        _process_setErrno(proc, ENOSYS);
    }
    _process_changeContext(proc, PCTX_SHADOW, prevCTX);
    return ret;
}

int process_emu_pthread_mutexattr_setpshared(Process* proc, pthread_mutexattr_t *attr, int pshared) {
    ProcessContext prevCTX = _process_changeContext(proc, proc->activeContext, PCTX_SHADOW);
    int ret = 0;
    if (attr == NULL) {
        ret = EINVAL;
        _process_setErrno(proc, EINVAL);
    } else {
        warning("pthread_mutexattr_setpshared() is not supported by pth or by shadow");
        ret = ENOSYS;
        _process_setErrno(proc, ENOSYS);
    }
    _process_changeContext(proc, PCTX_SHADOW, prevCTX);
    return ret;
}

int process_emu_pthread_mutexattr_getpshared(Process* proc, const pthread_mutexattr_t *attr, int *pshared) {
    ProcessContext prevCTX = _process_changeContext(proc, proc->activeContext, PCTX_SHADOW);
    int ret = 0;
    if (attr == NULL) {
        ret = EINVAL;
        _process_setErrno(proc, EINVAL);
    } else {
        warning("pthread_mutexattr_getpshared() is not supported by pth or by shadow");
        ret = ENOSYS;
        _process_setErrno(proc, ENOSYS);
    }
    _process_changeContext(proc, PCTX_SHADOW, prevCTX);
    return ret;
}

int process_emu_pthread_mutexattr_settype(Process* proc, pthread_mutexattr_t *attr, int type) {
    ProcessContext prevCTX = _process_changeContext(proc, proc->activeContext, PCTX_SHADOW);
    int ret = 0;
    if (attr == NULL) {
        ret = EINVAL;
        _process_setErrno(proc, EINVAL);
    } else {
        warning("pthread_mutexattr_settype() is not supported by pth or by shadow");
        ret = ENOSYS;
        _process_setErrno(proc, ENOSYS);
    }
    _process_changeContext(proc, PCTX_SHADOW, prevCTX);
    return ret;
}

int process_emu_pthread_mutexattr_gettype(Process* proc, const pthread_mutexattr_t *attr, int *type) {
    ProcessContext prevCTX = _process_changeContext(proc, proc->activeContext, PCTX_SHADOW);
    int ret = 0;
    if (attr == NULL) {
        ret = EINVAL;
        _process_setErrno(proc, EINVAL);
    } else {
        warning("pthread_mutexattr_gettype() is not supported by pth or by shadow");
        ret = ENOSYS;
        _process_setErrno(proc, ENOSYS);
    }
    _process_changeContext(proc, PCTX_SHADOW, prevCTX);
    return ret;
}

/* pthread mutex */

int process_emu_pthread_mutex_init(Process* proc, pthread_mutex_t *mutex, const pthread_mutexattr_t *attr) {
    ProcessContext prevCTX = _process_changeContext(proc, proc->activeContext, PCTX_SHADOW);
    int ret = 0;
    if(prevCTX == PCTX_PLUGIN) {
        _process_changeContext(proc, PCTX_SHADOW, PCTX_PTH);
        utility_assert(proc->tstate == pth_gctx_get());
        _process_changeContext(proc, PCTX_PTH, PCTX_SHADOW);

        if (mutex == NULL) {
            _process_setErrno(proc, EINVAL);
            ret = EINVAL;
        } else {
            pth_mutex_t* pm = g_malloc(sizeof(pth_mutex_t));

            _process_changeContext(proc, PCTX_SHADOW, PCTX_PTH);
            int result = pth_mutex_init(pm);
            _process_changeContext(proc, PCTX_PTH, PCTX_SHADOW);

            if (!result) {
                ret = errno;
            } else {
                memmove(mutex, &pm, sizeof(void*));
                ret = 0;
            }
        }
    } else {
        warning("pthread_mutex_init() is handled by pth but not implemented by shadow");
        _process_setErrno(proc, ENOSYS);
        ret = ENOSYS;
    }
    _process_changeContext(proc, PCTX_SHADOW, prevCTX);
    return ret;
}

int process_emu_pthread_mutex_destroy(Process* proc, pthread_mutex_t *mutex) {
    ProcessContext prevCTX = _process_changeContext(proc, proc->activeContext, PCTX_SHADOW);
    int ret = 0;
    if (prevCTX == PCTX_PLUGIN) {
        _process_changeContext(proc, PCTX_SHADOW, PCTX_PTH);
        utility_assert(proc->tstate == pth_gctx_get());
        _process_changeContext(proc, PCTX_PTH, PCTX_SHADOW);

        if (mutex == NULL) {
            _process_setErrno(proc, EINVAL);
            ret = EINVAL;
        } else {
            pth_mutex_t* pm = NULL;
            memmove(&pm, mutex, sizeof(void*));
            if(pm == NULL) {
                _process_setErrno(proc, EINVAL);
                ret = EINVAL;
            } else {
                free(pm);
                memset(mutex, 0, sizeof(void*));
                ret = 0;
            }
        }
    } else {
        warning(
                "pthread_mutex_destroy() is handled by pth but not implemented by shadow");
        _process_setErrno(proc, ENOSYS);
        ret = ENOSYS;
    }
    _process_changeContext(proc, PCTX_SHADOW, prevCTX);
    return ret;
}

int process_emu_pthread_mutex_setprioceiling(Process* proc, pthread_mutex_t *mutex, int prioceiling, int *old_ceiling) {
    ProcessContext prevCTX = _process_changeContext(proc, proc->activeContext, PCTX_SHADOW);
    int ret = 0;
    if (mutex == NULL) {
        ret = EINVAL;
        _process_setErrno(proc, EINVAL);
    } else {
        warning("pthread_mutexattr_setprioceiling() is not supported by pth or by shadow");
        ret = ENOSYS;
        _process_setErrno(proc, ENOSYS);
    }
    _process_changeContext(proc, PCTX_SHADOW, prevCTX);
    return ret;
}

int process_emu_pthread_mutex_getprioceiling(Process* proc, const pthread_mutex_t *mutex, int *prioceiling) {
    ProcessContext prevCTX = _process_changeContext(proc, proc->activeContext, PCTX_SHADOW);
    int ret = 0;
    if (mutex == NULL) {
        ret = EINVAL;
        _process_setErrno(proc, EINVAL);
    } else {
        warning("pthread_mutexattr_getprioceiling() is not supported by pth or by shadow");
        ret = ENOSYS;
        _process_setErrno(proc, ENOSYS);
    }
    _process_changeContext(proc, PCTX_SHADOW, prevCTX);
    return ret;
}

int process_emu_pthread_mutex_lock(Process* proc, pthread_mutex_t *mutex) {
    ProcessContext prevCTX = _process_changeContext(proc, proc->activeContext, PCTX_SHADOW);
    int ret = 0;
    if (prevCTX == PCTX_PLUGIN) {
        _process_changeContext(proc, PCTX_SHADOW, PCTX_PTH);
        utility_assert(proc->tstate == pth_gctx_get());
        _process_changeContext(proc, PCTX_PTH, PCTX_SHADOW);

        if (mutex == NULL) {
            _process_setErrno(proc, EINVAL);
            ret = EINVAL;
        } else {
            pth_mutex_t* pm = NULL;
            memmove(&pm, mutex, sizeof(void*));

            int init_result = 0;
            if(pm == NULL) {
                _process_changeContext(proc, PCTX_SHADOW, prevCTX);
                init_result = process_emu_pthread_mutex_init(proc, mutex, NULL);
                _process_changeContext(proc, prevCTX, PCTX_SHADOW);
            }
            memmove(&pm, mutex, sizeof(void*));
            if(init_result != 0) {
                ret = errno;
            } else {
                _process_changeContext(proc, PCTX_SHADOW, PCTX_PTH);
                init_result = pth_mutex_acquire(pm, FALSE, NULL);
                _process_changeContext(proc, PCTX_PTH, PCTX_SHADOW);
                if(!init_result) {
                    ret = errno;
                } else {
                    ret = 0;
                }
            }
        }
    } else {
        warning("pthread_mutex_lock() is handled by pth but not implemented by shadow");
        _process_setErrno(proc, ENOSYS);
        ret = ENOSYS;
    }
    _process_changeContext(proc, PCTX_SHADOW, prevCTX);
    return ret;
}

int process_emu_pthread_mutex_trylock(Process* proc, pthread_mutex_t *mutex) {
    ProcessContext prevCTX = _process_changeContext(proc, proc->activeContext, PCTX_SHADOW);
    int ret = 0;
    if (prevCTX == PCTX_PLUGIN) {
        _process_changeContext(proc, PCTX_SHADOW, PCTX_PTH);
        utility_assert(proc->tstate == pth_gctx_get());
        _process_changeContext(proc, PCTX_PTH, PCTX_SHADOW);

        if (mutex == NULL) {
            _process_setErrno(proc, EINVAL);
            ret = EINVAL;
        } else {
            pth_mutex_t* pm = NULL;
            memmove(&pm, mutex, sizeof(void*));

            int init_result = 0;
            if(pm == NULL) {
                _process_changeContext(proc, PCTX_SHADOW, prevCTX);
                init_result = process_emu_pthread_mutex_init(proc, mutex, NULL);
                _process_changeContext(proc, prevCTX, PCTX_SHADOW);
            }
            memmove(&pm, mutex, sizeof(void*));
            if(init_result != 0) {
                ret = errno;
            } else {
                _process_changeContext(proc, PCTX_SHADOW, PCTX_PTH);
                init_result = pth_mutex_acquire(pm, TRUE, NULL);
                _process_changeContext(proc, PCTX_PTH, PCTX_SHADOW);
                if(!init_result) {
                    ret = errno;
                } else {
                    ret = 0;
                }
            }
        }
    } else {
        warning("pthread_mutex_trylock() is handled by pth but not implemented by shadow");
        _process_setErrno(proc, ENOSYS);
        ret = ENOSYS;
    }
    _process_changeContext(proc, PCTX_SHADOW, prevCTX);
    return ret;
}

int process_emu_pthread_mutex_unlock(Process* proc, pthread_mutex_t *mutex) {
    ProcessContext prevCTX = _process_changeContext(proc, proc->activeContext, PCTX_SHADOW);
    int ret = 0;
    if (prevCTX == PCTX_PLUGIN) {
        _process_changeContext(proc, PCTX_SHADOW, PCTX_PTH);
        utility_assert(proc->tstate == pth_gctx_get());
        _process_changeContext(proc, PCTX_PTH, PCTX_SHADOW);

        if (mutex == NULL) {
            _process_setErrno(proc, EINVAL);
            ret = EINVAL;
        } else {
            pth_mutex_t* pm = NULL;
            memmove(&pm, mutex, sizeof(void*));

            int init_result = 0;
            if(pm == NULL) {
                _process_changeContext(proc, PCTX_SHADOW, prevCTX);
                init_result = process_emu_pthread_mutex_init(proc, mutex, NULL);
                _process_changeContext(proc, prevCTX, PCTX_SHADOW);
            }
            memmove(&pm, mutex, sizeof(void*));
            if(init_result != 0) {
                ret = errno;
            } else {
                _process_changeContext(proc, PCTX_SHADOW, PCTX_PTH);
                init_result = pth_mutex_release(pm);
                _process_changeContext(proc, PCTX_PTH, PCTX_SHADOW);
                if(!init_result) {
                    ret = errno;
                } else {
                    ret = 0;
                }
            }
        }
    } else {
        warning("pthread_mutex_unlock() is handled by pth but not implemented by shadow");
        _process_setErrno(proc, ENOSYS);
        ret = ENOSYS;
    }
    _process_changeContext(proc, PCTX_SHADOW, prevCTX);
    return ret;
}

/* pthread lock attributes */

int process_emu_pthread_rwlockattr_init(Process* proc, pthread_rwlockattr_t *attr) {
    if (attr == NULL) {
        ProcessContext prevCTX = _process_changeContext(proc, proc->activeContext, PCTX_SHADOW);
        _process_setErrno(proc, EINVAL);
        _process_changeContext(proc, PCTX_SHADOW, prevCTX);
        return EINVAL;
    } else {
        /* nothing to do for us */
        return 0;
    }
}

int process_emu_pthread_rwlockattr_destroy(Process* proc, pthread_rwlockattr_t *attr) {
    if (attr == NULL) {
        ProcessContext prevCTX = _process_changeContext(proc, proc->activeContext, PCTX_SHADOW);
        _process_setErrno(proc, EINVAL);
        _process_changeContext(proc, PCTX_SHADOW, prevCTX);
        return EINVAL;
    } else {
        /* nothing to do for us */
        return 0;
    }
}

int process_emu_pthread_rwlockattr_setpshared(Process* proc, pthread_rwlockattr_t *attr, int pshared) {
    ProcessContext prevCTX = _process_changeContext(proc, proc->activeContext, PCTX_SHADOW);
    int ret = 0;
    if (attr == NULL) {
        ret = EINVAL;
        _process_setErrno(proc, EINVAL);
    } else {
        warning("pthread_rwlockattr_setpshared() is not supported by pth or by shadow");
        ret = ENOSYS;
        _process_setErrno(proc, ENOSYS);
    }
    _process_changeContext(proc, PCTX_SHADOW, prevCTX);
    return ret;
}

int process_emu_pthread_rwlockattr_getpshared(Process* proc, const pthread_rwlockattr_t *attr, int *pshared) {
    ProcessContext prevCTX = _process_changeContext(proc, proc->activeContext, PCTX_SHADOW);
    int ret = 0;
    if (attr == NULL) {
        ret = EINVAL;
        _process_setErrno(proc, EINVAL);
    } else {
        warning("pthread_rwlockattr_getpshared() is not supported by pth or by shadow");
        ret = ENOSYS;
        _process_setErrno(proc, ENOSYS);
    }
    _process_changeContext(proc, PCTX_SHADOW, prevCTX);
    return ret;
}

/* pthread locks */

int process_emu_pthread_rwlock_init(Process* proc, pthread_rwlock_t *rwlock, const pthread_rwlockattr_t *attr) {
    ProcessContext prevCTX = _process_changeContext(proc, proc->activeContext, PCTX_SHADOW);
    int ret = 0;
    if (prevCTX == PCTX_PLUGIN) {
        _process_changeContext(proc, PCTX_SHADOW, PCTX_PTH);
        utility_assert(proc->tstate == pth_gctx_get());
        _process_changeContext(proc, PCTX_PTH, PCTX_SHADOW);

        if (rwlock == NULL) {
            _process_setErrno(proc, EINVAL);
            ret = EINVAL;
        } else {
            pth_rwlock_t *rw;
            if((rw = (pth_rwlock_t *)malloc(sizeof(pth_rwlock_t))) == NULL) {
                ret = errno;
            } else {
                _process_changeContext(proc, PCTX_SHADOW, PCTX_PTH);
                int result = pth_rwlock_init(rw);
                _process_changeContext(proc, PCTX_PTH, PCTX_SHADOW);
                if (!result) {
                    ret = errno;
                } else {
                    memmove(rwlock, &rw, sizeof(void*));
                    ret = 0;
                }
            }
        }
    } else {
        warning("pthread_rwlock_init() is handled by pth but not implemented by shadow");
        _process_setErrno(proc, ENOSYS);
        ret = ENOSYS;
    }
    _process_changeContext(proc, PCTX_SHADOW, prevCTX);
    return ret;
}

int process_emu_pthread_rwlock_destroy(Process* proc, pthread_rwlock_t *rwlock) {
    ProcessContext prevCTX = _process_changeContext(proc, proc->activeContext, PCTX_SHADOW);
    int ret = 0;
    if (prevCTX == PCTX_PLUGIN) {
        _process_changeContext(proc, PCTX_SHADOW, PCTX_PTH);
        utility_assert(proc->tstate == pth_gctx_get());
        _process_changeContext(proc, PCTX_PTH, PCTX_SHADOW);

        if (rwlock == NULL) {
            _process_setErrno(proc, EINVAL);
            ret = EINVAL;
        } else {
            pth_rwlock_t* prw = NULL;
            memmove(&prw, rwlock, sizeof(void*));
            if(prw == NULL) {
                _process_setErrno(proc, EINVAL);
                ret = EINVAL;
            } else {
                free(prw);
                memset(rwlock, 0, sizeof(void*));
                ret = 0;
            }
        }
    } else {
        warning("pthread_rwlock_destroy() is handled by pth but not implemented by shadow");
        _process_setErrno(proc, ENOSYS);
        ret = ENOSYS;
    }
    _process_changeContext(proc, PCTX_SHADOW, prevCTX);
    return ret;
}

int process_emu_pthread_rwlock_rdlock(Process* proc, pthread_rwlock_t *rwlock) {
    ProcessContext prevCTX = _process_changeContext(proc, proc->activeContext, PCTX_SHADOW);
    int ret = 0;
    if (prevCTX == PCTX_PLUGIN) {
        _process_changeContext(proc, PCTX_SHADOW, PCTX_PTH);
        utility_assert(proc->tstate == pth_gctx_get());
        _process_changeContext(proc, PCTX_PTH, PCTX_SHADOW);

        if (rwlock == NULL) {
            _process_setErrno(proc, EINVAL);
            ret = EINVAL;
        } else {
            pth_rwlock_t* prw = NULL;
            memmove(&prw, rwlock, sizeof(void*));
            int init_result = 0;
            if(prw == NULL) {
                _process_changeContext(proc, PCTX_SHADOW, prevCTX);
                init_result = process_emu_pthread_rwlock_init(proc, rwlock, NULL);
                _process_changeContext(proc, prevCTX, PCTX_SHADOW);
            }
            memmove(&prw, rwlock, sizeof(void*));
            if(init_result != 0) {
                ret = errno;
            } else {
                _process_changeContext(proc, PCTX_SHADOW, PCTX_PTH);
                init_result = pth_rwlock_acquire(prw, PTH_RWLOCK_RD, FALSE, NULL);
                _process_changeContext(proc, PCTX_PTH, PCTX_SHADOW);
                if(!init_result) {
                    ret = errno;
                } else {
                    ret = 0;
                }
            }

        }
    } else {
        warning("pthread_rwlock_rdlock() is handled by pth but not implemented by shadow");
        _process_setErrno(proc, ENOSYS);
        ret = ENOSYS;
    }
    _process_changeContext(proc, PCTX_SHADOW, prevCTX);
    return ret;
}

int process_emu_pthread_rwlock_tryrdlock(Process* proc, pthread_rwlock_t *rwlock) {
    ProcessContext prevCTX = _process_changeContext(proc, proc->activeContext, PCTX_SHADOW);
    int ret = 0;
    if (prevCTX == PCTX_PLUGIN) {
        _process_changeContext(proc, PCTX_SHADOW, PCTX_PTH);
        utility_assert(proc->tstate == pth_gctx_get());
        _process_changeContext(proc, PCTX_PTH, PCTX_SHADOW);

        if (rwlock == NULL) {
            _process_setErrno(proc, EINVAL);
            ret = EINVAL;
        } else {
            pth_rwlock_t* prw = NULL;
            memmove(&prw, rwlock, sizeof(void*));
            int init_result = 0;
            if(prw == NULL) {
                _process_changeContext(proc, PCTX_SHADOW, prevCTX);
                init_result = process_emu_pthread_rwlock_init(proc, rwlock, NULL);
                _process_changeContext(proc, prevCTX, PCTX_SHADOW);
            }
            memmove(&prw, rwlock, sizeof(void*));
            if(init_result != 0) {
                ret = errno;
            } else {
                _process_changeContext(proc, PCTX_SHADOW, PCTX_PTH);
                init_result = pth_rwlock_acquire(prw, PTH_RWLOCK_RD, TRUE, NULL);
                _process_changeContext(proc, PCTX_PTH, PCTX_SHADOW);
                if(!init_result) {
                    ret = errno;
                } else {
                    ret = 0;
                }
            }
        }
    } else {
        warning("pthread_rwlock_tryrdlock() is handled by pth but not implemented by shadow");
        _process_setErrno(proc, ENOSYS);
        ret = ENOSYS;
    }
    _process_changeContext(proc, PCTX_SHADOW, prevCTX);
    return ret;
}

int process_emu_pthread_rwlock_wrlock(Process* proc, pthread_rwlock_t *rwlock) {
    ProcessContext prevCTX = _process_changeContext(proc, proc->activeContext, PCTX_SHADOW);
    int ret = 0;
    if (prevCTX == PCTX_PLUGIN) {
        _process_changeContext(proc, PCTX_SHADOW, PCTX_PTH);
        utility_assert(proc->tstate == pth_gctx_get());
        _process_changeContext(proc, PCTX_PTH, PCTX_SHADOW);

        if (rwlock == NULL) {
            _process_setErrno(proc, EINVAL);
            ret = EINVAL;
        } else {
            pth_rwlock_t* prw = NULL;
            memmove(&prw, rwlock, sizeof(void*));
            int init_result = 0;
            if(prw == NULL) {
                _process_changeContext(proc, PCTX_SHADOW, prevCTX);
                init_result = process_emu_pthread_rwlock_init(proc, rwlock, NULL);
                _process_changeContext(proc, prevCTX, PCTX_SHADOW);
            }
            memmove(&prw, rwlock, sizeof(void*));
            if(init_result != 0) {
                ret = errno;
            } else {
                _process_changeContext(proc, PCTX_SHADOW, PCTX_PTH);
                init_result = pth_rwlock_acquire(prw, PTH_RWLOCK_RW, FALSE, NULL);
                _process_changeContext(proc, PCTX_PTH, PCTX_SHADOW);
                if(!init_result) {
                    ret = errno;
                } else {
                    ret = 0;
                }
            }
        }

    } else {
        warning("pthread_rwlock_wrlock() is handled by pth but not implemented by shadow");
        _process_setErrno(proc, ENOSYS);
        ret = ENOSYS;
    }
    _process_changeContext(proc, PCTX_SHADOW, prevCTX);
    return ret;
}

int process_emu_pthread_rwlock_trywrlock(Process* proc, pthread_rwlock_t *rwlock) {
    ProcessContext prevCTX = _process_changeContext(proc, proc->activeContext, PCTX_SHADOW);
    int ret = 0;
    if (prevCTX == PCTX_PLUGIN) {
        _process_changeContext(proc, PCTX_SHADOW, PCTX_PTH);
        utility_assert(proc->tstate == pth_gctx_get());
        _process_changeContext(proc, PCTX_PTH, PCTX_SHADOW);

        if (rwlock == NULL) {
            _process_setErrno(proc, EINVAL);
            ret = EINVAL;
        } else {
            pth_rwlock_t* prw = NULL;
            memmove(&prw, rwlock, sizeof(void*));
            int init_result = 0;
            if(prw == NULL) {
                _process_changeContext(proc, PCTX_SHADOW, prevCTX);
                init_result = process_emu_pthread_rwlock_init(proc, rwlock, NULL);
                _process_changeContext(proc, prevCTX, PCTX_SHADOW);
            }
            memmove(&prw, rwlock, sizeof(void*));
            if(init_result != 0) {
                ret = errno;
            } else {
                _process_changeContext(proc, PCTX_SHADOW, PCTX_PTH);
                init_result = pth_rwlock_acquire(prw, PTH_RWLOCK_RW, TRUE, NULL);
                _process_changeContext(proc, PCTX_PTH, PCTX_SHADOW);
                if(!init_result) {
                    ret = errno;
                } else {
                    ret = 0;
                }
            }
        }
    } else {
        warning("pthread_rwlock_trywrlock() is handled by pth but not implemented by shadow");
        _process_setErrno(proc, ENOSYS);
        ret = ENOSYS;
    }
    _process_changeContext(proc, PCTX_SHADOW, prevCTX);
    return ret;
}

int process_emu_pthread_rwlock_unlock(Process* proc, pthread_rwlock_t *rwlock) {
    ProcessContext prevCTX = _process_changeContext(proc, proc->activeContext, PCTX_SHADOW);
    int ret = 0;
    if (prevCTX == PCTX_PLUGIN) {
        _process_changeContext(proc, PCTX_SHADOW, PCTX_PTH);
        utility_assert(proc->tstate == pth_gctx_get());
        _process_changeContext(proc, PCTX_PTH, PCTX_SHADOW);

        if (rwlock == NULL) {
            _process_setErrno(proc, EINVAL);
            ret = EINVAL;
        } else {
            int init_result = 0;
            pth_rwlock_t* prw = NULL;
            memmove(&prw, rwlock, sizeof(void*));
            if(prw == NULL) {
                _process_changeContext(proc, PCTX_SHADOW, prevCTX);
                init_result = process_emu_pthread_rwlock_init(proc, rwlock, NULL);
                _process_changeContext(proc, prevCTX, PCTX_SHADOW);
            }
            memmove(&prw, rwlock, sizeof(void*));
            if(init_result != 0) {
                ret = errno;
            } else {
                _process_changeContext(proc, PCTX_SHADOW, PCTX_PTH);
                init_result = pth_rwlock_release(prw);
                _process_changeContext(proc, PCTX_PTH, PCTX_SHADOW);
                if(!init_result) {
                    ret = errno;
                } else {
                    ret = 0;
                }
            }
        }
    } else {
        warning("pthread_rwlock_unlock() is handled by pth but not implemented by shadow");
        _process_setErrno(proc, ENOSYS);
        ret = ENOSYS;
    }
    _process_changeContext(proc, PCTX_SHADOW, prevCTX);
    return ret;
}

/* pthread condition attributes */

int process_emu_pthread_condattr_init(Process* proc, pthread_condattr_t *attr) {
    if (attr == NULL) {
        ProcessContext prevCTX = _process_changeContext(proc, proc->activeContext, PCTX_SHADOW);
        _process_setErrno(proc, EINVAL);
        _process_changeContext(proc, PCTX_SHADOW, prevCTX);
        return EINVAL;
    } else {
        /* nothing to do for us */
        return 0;
    }
}

int process_emu_pthread_condattr_destroy(Process* proc, pthread_condattr_t *attr) {
    if (attr == NULL) {
        ProcessContext prevCTX = _process_changeContext(proc, proc->activeContext, PCTX_SHADOW);
        _process_setErrno(proc, EINVAL);
        _process_changeContext(proc, PCTX_SHADOW, prevCTX);
        return EINVAL;
    } else {
        /* nothing to do for us */
        return 0;
    }
}

int process_emu_pthread_condattr_setpshared(Process* proc, pthread_condattr_t *attr, int pshared) {
    ProcessContext prevCTX = _process_changeContext(proc, proc->activeContext, PCTX_SHADOW);
    int ret = 0;
    if (attr == NULL) {
        ret = EINVAL;
        _process_setErrno(proc, EINVAL);
    } else {
        warning("pthread_condattr_setpshared() is not supported by pth or by shadow");
        ret = ENOSYS;
        _process_setErrno(proc, ENOSYS);
    }
    _process_changeContext(proc, PCTX_SHADOW, prevCTX);
    return ret;
}

int process_emu_pthread_condattr_getpshared(Process* proc, const pthread_condattr_t *attr, int *pshared) {
    ProcessContext prevCTX = _process_changeContext(proc, proc->activeContext, PCTX_SHADOW);
    int ret = 0;
    if (attr == NULL) {
        ret = EINVAL;
        _process_setErrno(proc, EINVAL);
    } else {
        warning("pthread_condattr_setpshared() is not supported by pth or by shadow");
        ret = ENOSYS;
        _process_setErrno(proc, ENOSYS);
    }
    _process_changeContext(proc, PCTX_SHADOW, prevCTX);
    return ret;
}

int process_emu_pthread_condattr_setclock(Process* proc, pthread_condattr_t *attr, clockid_t clock_id) {
    return 0;
}

int process_emu_pthread_condattr_getclock(Process* proc, const pthread_condattr_t *attr, clockid_t* clock_id) {
    return 0;
}

/* pthread conditions */

int process_emu_pthread_cond_init(Process* proc, pthread_cond_t *cond, const pthread_condattr_t *attr) {
    ProcessContext prevCTX = _process_changeContext(proc, proc->activeContext, PCTX_SHADOW);
    int ret = 0;
    if (prevCTX == PCTX_PLUGIN) {
        _process_changeContext(proc, PCTX_SHADOW, PCTX_PTH);
        utility_assert(proc->tstate == pth_gctx_get());
        _process_changeContext(proc, PCTX_PTH, PCTX_SHADOW);

        if (cond == NULL) {
            _process_setErrno(proc, EINVAL);
            ret = EINVAL;
        } else {
            pth_cond_t *pcn = g_malloc(sizeof(pth_cond_t));

            _process_changeContext(proc, PCTX_SHADOW, PCTX_PTH);
            int result = pth_cond_init(pcn);
            _process_changeContext(proc, PCTX_PTH, PCTX_SHADOW);

            if (!result) {
                ret = errno;
            } else {
                memmove(cond, &pcn, sizeof(void*));
                ret = 0;
            }
        }
    } else {
        warning("pthread_cond_init() is handled by pth but not implemented by shadow");
        _process_setErrno(proc, ENOSYS);
        ret = ENOSYS;
    }
    _process_changeContext(proc, PCTX_SHADOW, prevCTX);
    return ret;
}

int process_emu_pthread_cond_destroy(Process* proc, pthread_cond_t *cond) {
    ProcessContext prevCTX = _process_changeContext(proc, proc->activeContext, PCTX_SHADOW);
    int ret = 0;
    if (prevCTX == PCTX_PLUGIN) {
        _process_changeContext(proc, PCTX_SHADOW, PCTX_PTH);
        utility_assert(proc->tstate == pth_gctx_get());
        _process_changeContext(proc, PCTX_PTH, PCTX_SHADOW);

        if (cond == NULL) {
            _process_setErrno(proc, EINVAL);
            ret = EINVAL;
        } else {
            pth_cond_t* pcn = NULL;
            memmove(&pcn, cond, sizeof(void*));
            if(pcn == NULL) {
                _process_setErrno(proc, EINVAL);
                ret = EINVAL;
            } else {
                free(pcn);
                memset(cond, 0, sizeof(void*));
                ret = 0;
            }
        }
    } else {
        warning("pthread_cond_destroy() is handled by pth but not implemented by shadow");
        _process_setErrno(proc, ENOSYS);
        ret = ENOSYS;
    }
    _process_changeContext(proc, PCTX_SHADOW, prevCTX);
    return ret;
}

int process_emu_pthread_cond_broadcast(Process* proc, pthread_cond_t *cond) {
    ProcessContext prevCTX = _process_changeContext(proc, proc->activeContext, PCTX_SHADOW);
    int ret = 0;
    if (prevCTX == PCTX_PLUGIN) {
        _process_changeContext(proc, PCTX_SHADOW, PCTX_PTH);
        utility_assert(proc->tstate == pth_gctx_get());
        _process_changeContext(proc, PCTX_PTH, PCTX_SHADOW);

        if (cond == NULL) {
            _process_setErrno(proc, EINVAL);
            ret = EINVAL;
        } else {
            int init_result = 0;
            pth_cond_t* pcn = NULL;
            memmove(&pcn, cond, sizeof(void*));
            if(pcn == NULL) {
                _process_changeContext(proc, PCTX_SHADOW, prevCTX);
                init_result = process_emu_pthread_cond_init(proc, cond, NULL);
                _process_changeContext(proc, prevCTX, PCTX_SHADOW);
            }
            memmove(&pcn, cond, sizeof(void*));
            if(init_result != 0) {
                ret = errno;
            } else {
                _process_changeContext(proc, PCTX_SHADOW, PCTX_PTH);
                init_result = pth_cond_notify(pcn, TRUE);
                _process_changeContext(proc, PCTX_PTH, PCTX_SHADOW);
                if(!init_result) {
                    ret = errno;
                } else {
                    ret = 0;
                }
            }
        }
    } else {
        warning("pthread_cond_broadcast() is handled by pth but not implemented by shadow");
        _process_setErrno(proc, ENOSYS);
        ret = ENOSYS;
    }
    _process_changeContext(proc, PCTX_SHADOW, prevCTX);
    return ret;
}

int process_emu_pthread_cond_signal(Process* proc, pthread_cond_t *cond) {
    ProcessContext prevCTX = _process_changeContext(proc, proc->activeContext, PCTX_SHADOW);
    int ret = 0;
    if (prevCTX == PCTX_PLUGIN) {
        _process_changeContext(proc, PCTX_SHADOW, PCTX_PTH);
        utility_assert(proc->tstate == pth_gctx_get());
        _process_changeContext(proc, PCTX_PTH, PCTX_SHADOW);

        if (cond == NULL) {
            _process_setErrno(proc, EINVAL);
            ret = EINVAL;
        } else {
            int init_result = 0;
            pth_cond_t* pcn = NULL;
            memmove(&pcn, cond, sizeof(void*));
            if(pcn == NULL) {
                _process_changeContext(proc, PCTX_SHADOW, prevCTX);
                init_result = process_emu_pthread_cond_init(proc, cond, NULL);
                _process_changeContext(proc, prevCTX, PCTX_SHADOW);
            }
            memmove(&pcn, cond, sizeof(void*));
            if(init_result != 0) {
                ret = errno;
            } else {
                _process_changeContext(proc, PCTX_SHADOW, PCTX_PTH);
                init_result = pth_cond_notify(pcn, FALSE);
                _process_changeContext(proc, PCTX_PTH, PCTX_SHADOW);
                if(!init_result) {
                    ret = errno;
                } else {
                    ret = 0;
                }
            }
        }
    } else {
        warning("pthread_cond_signal() is handled by pth but not implemented by shadow");
        _process_setErrno(proc, ENOSYS);
        ret = ENOSYS;
    }
    _process_changeContext(proc, PCTX_SHADOW, prevCTX);
    return ret;
}

int process_emu_pthread_cond_wait(Process* proc, pthread_cond_t *cond, pthread_mutex_t *mutex) {
    ProcessContext prevCTX = _process_changeContext(proc, proc->activeContext, PCTX_SHADOW);
    int ret = 0;
    if (prevCTX == PCTX_PLUGIN) {
        _process_changeContext(proc, PCTX_SHADOW, PCTX_PTH);
        utility_assert(proc->tstate == pth_gctx_get());
        _process_changeContext(proc, PCTX_PTH, PCTX_SHADOW);

        if (cond == NULL || mutex == NULL) {
            _process_setErrno(proc, EINVAL);
            ret = EINVAL;
        } else {
            int init_result = 0;
            pth_cond_t* pcn = NULL;
            memmove(&pcn, cond, sizeof(void*));
            if(pcn == NULL) {
                _process_changeContext(proc, PCTX_SHADOW, prevCTX);
                init_result = process_emu_pthread_cond_init(proc, cond, NULL);
                _process_changeContext(proc, prevCTX, PCTX_SHADOW);
            }
            memmove(&pcn, cond, sizeof(void*));
            if(init_result != 0) {
                ret = errno;
            } else {
                init_result = 0;
                pth_mutex_t* pm = NULL;
                memmove(&pm, mutex, sizeof(void*));
                if(pm == NULL) {
                    _process_changeContext(proc, PCTX_SHADOW, prevCTX);
                    init_result = process_emu_pthread_mutex_init(proc, mutex, NULL);
                    _process_changeContext(proc, prevCTX, PCTX_SHADOW);
                }
                memmove(&pm, mutex, sizeof(void*));
                if(init_result != 0) {
                    ret = errno;
                } else {
                    _process_changeContext(proc, PCTX_SHADOW, PCTX_PTH);
                    init_result = pth_cond_await(pcn, pm, NULL);
                    _process_changeContext(proc, PCTX_PTH, PCTX_SHADOW);
                    if(!init_result) {
                        ret = errno;
                    } else {
                        ret = 0;
                    }
                }
            }
        }
    } else {
        warning("pthread_cond_signal() is handled by pth but not implemented by shadow");
        _process_setErrno(proc, ENOSYS);
        ret = ENOSYS;
    }
    _process_changeContext(proc, PCTX_SHADOW, prevCTX);
    return ret;
}

int process_emu_pthread_cond_timedwait(Process* proc, pthread_cond_t *cond, pthread_mutex_t *mutex,
                           const struct timespec *abstime) {
    ProcessContext prevCTX = _process_changeContext(proc, proc->activeContext, PCTX_SHADOW);
    int ret = 0;
    if (prevCTX == PCTX_PLUGIN) {
        _process_changeContext(proc, PCTX_SHADOW, PCTX_PTH);
        utility_assert(proc->tstate == pth_gctx_get());
        _process_changeContext(proc, PCTX_PTH, PCTX_SHADOW);

        if (cond == NULL || mutex == NULL || abstime == NULL || abstime->tv_sec < 0 || abstime->tv_nsec < 0 || abstime->tv_nsec >= 1000000000) {
            _process_setErrno(proc, EINVAL);
            ret = EINVAL;
        } else {
            int init_result = 0;
            pth_cond_t* pcn = NULL;
            memmove(&pcn, cond, sizeof(void*));
            if(pcn == NULL) {
                _process_changeContext(proc, PCTX_SHADOW, prevCTX);
                init_result = process_emu_pthread_cond_init(proc, cond, NULL);
                _process_changeContext(proc, prevCTX, PCTX_SHADOW);
            }
            memmove(&pcn, cond, sizeof(void*));
            if(init_result != 0) {
                ret = errno;
            } else {
                pth_event_t ev;
                init_result = 0;
                pth_mutex_t* pm = NULL;
                memmove(&pm, mutex, sizeof(void*));
                if(pm == NULL) {
                    _process_changeContext(proc, PCTX_SHADOW, prevCTX);
                    init_result = process_emu_pthread_mutex_init(proc, mutex, NULL);
                    _process_changeContext(proc, prevCTX, PCTX_SHADOW);
                }
                memmove(&pm, mutex, sizeof(void*));
                if(init_result != 0) {
                    ret = errno;
                } else {
                    _process_changeContext(proc, PCTX_SHADOW, PCTX_PTH);
                    pth_time_t t = pth_time(abstime->tv_sec, (abstime->tv_nsec)/1000);
                    ev = pth_event(PTH_EVENT_TIME, t);
                    init_result = pth_cond_await(pcn, pm, ev);
                    _process_changeContext(proc, PCTX_PTH, PCTX_SHADOW);

                    if (!init_result) {
                        ret = errno;
                    } else {
                        _process_changeContext(proc, PCTX_SHADOW, PCTX_PTH);
                        pth_status_t ev_status = pth_event_status(ev);
                        _process_changeContext(proc, PCTX_PTH, PCTX_SHADOW);
                        if (ev_status == PTH_STATUS_OCCURRED) {
                            ret = ETIMEDOUT;
                        } else {
                            ret = 0;
                        }
                    }
                    _process_changeContext(proc, PCTX_SHADOW, PCTX_PTH);
                    pth_event_free(ev, PTH_FREE_THIS);
                    _process_changeContext(proc, PCTX_PTH, PCTX_SHADOW);
                }
            }
        }
    } else {
        warning("pthread_cond_signal() is handled by pth but not implemented by shadow");
        _process_setErrno(proc, ENOSYS);
        ret = ENOSYS;
    }
    _process_changeContext(proc, PCTX_SHADOW, prevCTX);
    return ret;
}
<|MERGE_RESOLUTION|>--- conflicted
+++ resolved
@@ -1028,9 +1028,6 @@
     /* start a timer for initialization tasks */
     GTimer* initTimer = g_timer_new();
 
-    /* start a timer for initialization tasks */
-    GTimer* initTimer = g_timer_new();
-
     /* create the thread names while still in shadow context, format is host.process.<id> */
     GString* shadowThreadNameBuf = g_string_new(NULL);
     g_string_printf(shadowThreadNameBuf, "%s.shadow", _process_getName(proc));
@@ -1040,22 +1037,10 @@
     utility_assert(proc->programAuxiliaryThreads == NULL);
     proc->programAuxiliaryThreads = g_queue_new();
 
-<<<<<<< HEAD
-=======
-    /* need to get thread-private program from current worker */
-    g_timer_start(initTimer); // XXX remove when merging dev/issue311
-    proc->prog = worker_getPrivateProgram(proc->programID);
-
-    /* create our default state as we run in our assigned worker */
-    proc->pstate = program_newDefaultState(proc->prog);
-    gdouble secondsToInitPlugin = g_timer_elapsed(initTimer, NULL); // XXX remove when merging dev/issue311
-
->>>>>>> 816dc38d
     /* ref for the spawn below */
     process_ref(proc);
 
     /* now we will execute in the pth/plugin context, so we need to load the state */
-    g_timer_start(initTimer);// XXX remove when merging dev/issue311
     worker_setActiveProcess(proc);
     proc->plugin.isExecuting = TRUE;
     _process_changeContext(proc, PCTX_SHADOW, PCTX_PTH);
@@ -1098,7 +1083,6 @@
     _process_changeContext(proc, PCTX_SHADOW, PCTX_PTH);
 
     _process_changeContext(proc, PCTX_PTH, PCTX_SHADOW);
-<<<<<<< HEAD
     utility_assert(proc->plugin.isExecuting);
     g_timer_start(initTimer);
     if(proc->plugin.preProcessEnter != NULL) {
@@ -1106,30 +1090,20 @@
         proc->plugin.preProcessEnter(proc->plugin.handle);
         _process_changeContext(proc, PCTX_PLUGIN, PCTX_SHADOW);
     }
-=======
-    gdouble secondsToInitPth = g_timer_elapsed(initTimer, NULL);// XXX remove when merging dev/issue311
-    g_timer_start(initTimer);// XXX remove when merging dev/issue311
-    program_callPreProcessEnterHookFunc(proc->prog);
->>>>>>> 816dc38d
     _process_changeContext(proc, PCTX_SHADOW, PCTX_PTH);
 
     /* now give the main program thread a chance to run */
     pth_yield(proc->programMainThread);
 
     _process_changeContext(proc, PCTX_PTH, PCTX_SHADOW);
-<<<<<<< HEAD
     utility_assert(proc->plugin.isExecuting);
     if(proc->plugin.postProcessExit != NULL) {
         _process_changeContext(proc, PCTX_SHADOW, PCTX_PLUGIN);
         proc->plugin.postProcessExit(proc->plugin.handle);
         _process_changeContext(proc, PCTX_PLUGIN, PCTX_SHADOW);
     }
+    _process_changeContext(proc, PCTX_SHADOW, PCTX_PTH);
     gdouble secondsUntilMainBlocked = g_timer_elapsed(initTimer, NULL);
-=======
-    program_callPostProcessExitHookFunc(proc->prog);
-    gdouble secondsUntilMainBlocked = g_timer_elapsed(initTimer, NULL);// XXX remove when merging dev/issue311
->>>>>>> 816dc38d
-    _process_changeContext(proc, PCTX_SHADOW, PCTX_PTH);
 
     /* total number of alive pth threads this scheduler has */
     gint nThreads = pth_ctrl(PTH_CTRL_GETTHREADS_NEW|PTH_CTRL_GETTHREADS_READY|\
@@ -1147,14 +1121,6 @@
             "initialized the plugin namespace in %f seconds, "
             "and ran the pth main thread until it blocked in %f seconds",
             _process_getName(proc), secondsToInitPth, secondsToInitPlugin, secondsUntilMainBlocked);
-
-    {// XXX remove when merging dev/issue311
-        message("process '%s-%u' initialized the pth threading system in %f seconds, "
-            "initialized the plugin namespace in %f seconds, "
-            "and ran the pth main thread until it blocked in %f seconds",
-            g_quark_to_string(proc->programID), proc->processID,
-            secondsToInitPth, secondsToInitPlugin, secondsUntilMainBlocked);
-    }// XXX
 
     /* the main thread wont exist if it exited immediately before returning control to shadow */
     if(proc->programMainThread) {
